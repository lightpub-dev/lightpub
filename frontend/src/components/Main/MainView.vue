<script lang="ts" setup>
<<<<<<< HEAD
import CreatePostView from '@/components/Main/CreatePostView.vue'
import MainAppShell from '@/components/Main/MainAppShell.vue'
import MainFeed from '@/components/Main/MainFeed.vue'
import MainHeader from '@/components/Main/MainHeader.vue'
import MainLeftMenu from '@/components/Main/MainLeftMenu.vue'
import MainRightMenu from '@/components/Main/MainRightMenu.vue'
import ProfileView from '@/components/Profile/ProfileView.vue'
import UserList from '@/components/Profile/UserList.vue'
import TrendPostView from '@/components/Trend/TrendPostList.vue'
import DetailedPost from '@/components/UserPost/DetailedPost.vue'
import PasswordChange from '@/components/Login/PasswordChange.vue'
=======
>>>>>>> e78949d0

import axios from 'axios'
import { provide, ref } from 'vue'
import { getLoginToken, getUsername } from '../../auth'
import { AUTH_AXIOS, CURRENT_USERNAME, DEVICE_TYPE } from '../../consts'
import { BASE_URL } from '../../settings'
import { eventBus } from '../../event'

import MainViewMobile from '@/components/Main/MainViewMobile.vue';
import MainViewDesktop from '@/components/Main/MainViewDesktop.vue';

// axios setup
const authAxios = axios.create({
    baseURL: BASE_URL
})
authAxios.interceptors.request.use(config => {
    const token = getLoginToken();
    if (token) {
        config.headers.Authorization = `Bearer ${token}`;
    }

    return config;
})

const props = defineProps<{
<<<<<<< HEAD
    mode:
        | 'feed'
        | 'profile'
        | 'trend-search'
        | 'followers'
        | 'followings'
        | 'post-detail'
        | 'change-password'
=======
    mode: 'feed' | 'profile',
>>>>>>> e78949d0
}>()

const username = getUsername()!;

const deviceType = ref('mobile');

const checkDevice = () => {
    if (window.innerWidth < 768) {
        deviceType.value = 'mobile';
    } else {
        deviceType.value = 'desktop';
    }
}

window.addEventListener('resize', checkDevice);

checkDevice();

// provides deviceType to children
provide(AUTH_AXIOS, authAxios);
provide(CURRENT_USERNAME, username);
provide(DEVICE_TYPE, deviceType);

<<<<<<< HEAD
provide(AUTH_AXIOS, authAxios)
provide(CURRENT_USERNAME, username)

const isCreatePostOpen = ref(false)
const replyToId = ref<string | null>(null)

const handleToggleCreatePost = () => {
    isCreatePostOpen.value = !isCreatePostOpen.value
}
const onCancel = () => {
    replyToId.value = null
}
const onCreate = () => {
    replyToId.value = null
}

eventBus.on('create-reply', (id: string) => {
    replyToId.value = id
    isCreatePostOpen.value = true
})
</script>

<template>
    <MainAppShell>
        <template #header>
            <MainHeader />
        </template>
        <template #left-menu>
            <MainLeftMenu @create-post="handleToggleCreatePost" />
        </template>
        <template #right-menu>
            <MainRightMenu />
        </template>
        <template #create-post>
            <CreatePostView
                :showPostMenu="isCreatePostOpen"
                :replyToId="replyToId"
                @created="onCreate"
                @canceled="onCancel"
            />
        </template>
        <template #feed>
            <MainFeed v-if="props.mode === 'feed'" />
            <ProfileView v-else-if="props.mode === 'profile'" />
            <TrendPostView v-else-if="props.mode === 'trend-search'" />
            <UserList v-else-if="props.mode === 'followers'" mode="followers" />
            <UserList
                v-else-if="props.mode === 'followings'"
                mode="followings"
            />
            <DetailedPost v-else-if="props.mode === 'post-detail'" />
            <PasswordChange v-else-if="props.mode === 'change-password'" />
        </template>
    </MainAppShell>
=======
</script>

<template>
    <MainViewMobile
        v-if="deviceType === 'mobile'"
        :mode="props.mode"
    />
    <MainViewDesktop
        v-else
        :mode="props.mode"
    />
>>>>>>> e78949d0
</template>

<script lang="ts">
export default {
<<<<<<< HEAD
    name: 'MainView'
=======
>>>>>>> e78949d0
}
</script>

<style scoped></style><|MERGE_RESOLUTION|>--- conflicted
+++ resolved
@@ -1,19 +1,4 @@
 <script lang="ts" setup>
-<<<<<<< HEAD
-import CreatePostView from '@/components/Main/CreatePostView.vue'
-import MainAppShell from '@/components/Main/MainAppShell.vue'
-import MainFeed from '@/components/Main/MainFeed.vue'
-import MainHeader from '@/components/Main/MainHeader.vue'
-import MainLeftMenu from '@/components/Main/MainLeftMenu.vue'
-import MainRightMenu from '@/components/Main/MainRightMenu.vue'
-import ProfileView from '@/components/Profile/ProfileView.vue'
-import UserList from '@/components/Profile/UserList.vue'
-import TrendPostView from '@/components/Trend/TrendPostList.vue'
-import DetailedPost from '@/components/UserPost/DetailedPost.vue'
-import PasswordChange from '@/components/Login/PasswordChange.vue'
-=======
->>>>>>> e78949d0
-
 import axios from 'axios'
 import { provide, ref } from 'vue'
 import { getLoginToken, getUsername } from '../../auth'
@@ -21,24 +6,23 @@
 import { BASE_URL } from '../../settings'
 import { eventBus } from '../../event'
 
-import MainViewMobile from '@/components/Main/MainViewMobile.vue';
-import MainViewDesktop from '@/components/Main/MainViewDesktop.vue';
+import MainViewMobile from '@/components/Main/MainViewMobile.vue'
+import MainViewDesktop from '@/components/Main/MainViewDesktop.vue'
 
 // axios setup
 const authAxios = axios.create({
     baseURL: BASE_URL
 })
 authAxios.interceptors.request.use(config => {
-    const token = getLoginToken();
+    const token = getLoginToken()
     if (token) {
-        config.headers.Authorization = `Bearer ${token}`;
+        config.headers.Authorization = `Bearer ${token}`
     }
 
-    return config;
+    return config
 })
 
 const props = defineProps<{
-<<<<<<< HEAD
     mode:
         | 'feed'
         | 'profile'
@@ -47,35 +31,28 @@
         | 'followings'
         | 'post-detail'
         | 'change-password'
-=======
-    mode: 'feed' | 'profile',
->>>>>>> e78949d0
 }>()
 
-const username = getUsername()!;
+const username = getUsername()!
 
-const deviceType = ref('mobile');
+const deviceType = ref('mobile')
 
 const checkDevice = () => {
     if (window.innerWidth < 768) {
-        deviceType.value = 'mobile';
+        deviceType.value = 'mobile'
     } else {
-        deviceType.value = 'desktop';
+        deviceType.value = 'desktop'
     }
 }
 
-window.addEventListener('resize', checkDevice);
+window.addEventListener('resize', checkDevice)
 
-checkDevice();
+checkDevice()
 
 // provides deviceType to children
-provide(AUTH_AXIOS, authAxios);
-provide(CURRENT_USERNAME, username);
-provide(DEVICE_TYPE, deviceType);
-
-<<<<<<< HEAD
 provide(AUTH_AXIOS, authAxios)
 provide(CURRENT_USERNAME, username)
+provide(DEVICE_TYPE, deviceType)
 
 const isCreatePostOpen = ref(false)
 const replyToId = ref<string | null>(null)
@@ -97,58 +74,13 @@
 </script>
 
 <template>
-    <MainAppShell>
-        <template #header>
-            <MainHeader />
-        </template>
-        <template #left-menu>
-            <MainLeftMenu @create-post="handleToggleCreatePost" />
-        </template>
-        <template #right-menu>
-            <MainRightMenu />
-        </template>
-        <template #create-post>
-            <CreatePostView
-                :showPostMenu="isCreatePostOpen"
-                :replyToId="replyToId"
-                @created="onCreate"
-                @canceled="onCancel"
-            />
-        </template>
-        <template #feed>
-            <MainFeed v-if="props.mode === 'feed'" />
-            <ProfileView v-else-if="props.mode === 'profile'" />
-            <TrendPostView v-else-if="props.mode === 'trend-search'" />
-            <UserList v-else-if="props.mode === 'followers'" mode="followers" />
-            <UserList
-                v-else-if="props.mode === 'followings'"
-                mode="followings"
-            />
-            <DetailedPost v-else-if="props.mode === 'post-detail'" />
-            <PasswordChange v-else-if="props.mode === 'change-password'" />
-        </template>
-    </MainAppShell>
-=======
-</script>
-
-<template>
-    <MainViewMobile
-        v-if="deviceType === 'mobile'"
-        :mode="props.mode"
-    />
-    <MainViewDesktop
-        v-else
-        :mode="props.mode"
-    />
->>>>>>> e78949d0
+    <MainViewMobile v-if="deviceType === 'mobile'" :mode="props.mode" />
+    <MainViewDesktop v-else :mode="props.mode" />
 </template>
 
 <script lang="ts">
 export default {
-<<<<<<< HEAD
     name: 'MainView'
-=======
->>>>>>> e78949d0
 }
 </script>
 
