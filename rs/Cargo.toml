[package]
name = "lightpub"
version = "0.1.0"
edition = "2021"

# See more keys and their definitions at https://doc.rust-lang.org/cargo/reference/manifest.html

[dependencies]
actix-web = "4"
bcrypt = "0.15"
chrono = "0.4.34"
serde = { version = "1.0", features = ["derive"]}
serde_yaml = "0.9"
tracing = "0.1.40"
tracing-subscriber = "0.3.18"
uuid = { version = "1.7.0", features = ["v4", "serde", "fast-rng"] }
valico = "2"
refinery = { version = "0.8", features = ["mysql"]}
sqlx = { version = "0.7", features = [ "runtime-tokio", "mysql", "chrono", "json", "uuid", "macros" ] }
regex = "1"
thiserror = "1.0"
derive_builder = "0.20.0"
derive-getters = "0.3.0"
<<<<<<< HEAD
derive_more = { version = "=1.0.0-beta.6", features = ["constructor"] }
=======
utoipa = { version = "4.2.0", features = ["actix_extras","uuid"] }
utoipa-swagger-ui = { version = "4", features = ["actix-web"] }
>>>>>>> 34a4ba26
<|MERGE_RESOLUTION|>--- conflicted
+++ resolved
@@ -21,9 +21,6 @@
 thiserror = "1.0"
 derive_builder = "0.20.0"
 derive-getters = "0.3.0"
-<<<<<<< HEAD
 derive_more = { version = "=1.0.0-beta.6", features = ["constructor"] }
-=======
 utoipa = { version = "4.2.0", features = ["actix_extras","uuid"] }
-utoipa-swagger-ui = { version = "4", features = ["actix-web"] }
->>>>>>> 34a4ba26
+utoipa-swagger-ui = { version = "4", features = ["actix-web"] }