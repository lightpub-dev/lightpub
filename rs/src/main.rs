mod config;
pub mod models;
pub mod services;
pub mod state;
pub mod utils;

use crate::services::{
    PostCreateRequest, PostCreateRequestBuilder, UserAuthService, UserCreateService,
};
use actix_web::{
    dev::ServiceRequest, get, post, web, App, FromRequest, HttpResponse, HttpServer, Responder,
};
use actix_web_httpauth::{extractors::bearer::BearerAuth, middleware::HttpAuthentication};
use config::Config;
use models::{PostPrivacy, User};
use serde::{Deserialize, Serialize};
use services::{
    db::{new_auth_service, new_local_user_finder_service, post::new_post_create_service},
    AuthError, PostCreateService, ServiceError, UserCreateRequest, UserCreateRequestBuilder,
    UserLoginError, UserLoginRequest, UserLoginRequestBuilder,
};
use sqlx::{mysql::MySqlPoolOptions, MySqlPool};
use state::AppState;
use std::{
    fmt::{Debug, Display, Formatter},
    future::Future,
    io::Read,
    pin::Pin,
};
use tracing;
use utils::user::UserSpecifier;
use uuid::{fmt::Simple, Uuid};

use crate::services::db::new_user_service;
use utoipa::OpenApi;
use utoipa::ToSchema;
use utoipa_swagger_ui::SwaggerUi;

async fn validator(
    req: ServiceRequest,
    _credentials: BearerAuth,
) -> Result<ServiceRequest, (actix_web::Error, ServiceRequest)> {
    Ok(req)
}

#[derive(Debug)]
struct AuthUser {
    authed_user: Option<User>,
}

impl AuthUser {
    pub fn from_user(user: User) -> Self {
        Self {
            authed_user: Some(user),
        }
    }

    pub fn must_auth(&self) -> Result<&User, ErrorResponse> {
        match &self.authed_user {
            Some(u) => Ok(&u),
            None => Err(ErrorResponse::new_status(401, "unauthorized")),
        }
    }
}

impl FromRequest for AuthUser {
    type Error = ErrorResponse;
    type Future = Pin<Box<dyn Future<Output = Result<AuthUser, Self::Error>>>>;

    fn from_request(
        req: &actix_web::HttpRequest,
        payload: &mut actix_web::dev::Payload,
    ) -> Self::Future {
        let req = req.clone();
        Box::pin(async move {
            let authorization = req
                .headers()
                .get("Authorization")
                .ok_or(ErrorResponse::new_status(401, "unauthorized"))?;
            let header_value = authorization
                .to_str()
                .map_err(|_| ErrorResponse::new_status(401, "unauthorized"))?;
            let bearer = if header_value.starts_with("Bearer ") {
                &header_value[7..]
            } else {
                return Err(ErrorResponse::new_status(401, "unauthorized").into());
            };

            let data = web::Data::<AppState>::extract(&req).await.unwrap();

            let mut auth_service = new_auth_service(data.pool().clone());

            let authed_user = auth_service.authenticate_user(bearer).await;

            match authed_user {
                Ok(u) => Ok(AuthUser::from_user(u)),
                Err(e) => match e {
                    ServiceError::SpecificError(AuthError::TokenNotSet) => {
                        todo!()
                    }
                    _ => todo!(),
                },
            }
        })
    }
}

#[get("/api/")]
async fn hello() -> impl Responder {
    HttpResponse::Ok().body("Hello world!")
}

#[post("/echo")]
async fn echo(req_body: String) -> impl Responder {
    HttpResponse::Ok().body(req_body)
}

#[derive(ToSchema, Debug, Serialize)]
struct ErrorResponse {
    message: String,
    status: i32,
}

impl ErrorResponse {
    pub fn new_status(status: i32, message: impl Into<String>) -> Self {
        let msg = message.into();
        tracing::debug!("new error: {} {}", status, &msg);
        Self {
            message: msg.clone(),
            status,
        }
    }
}

impl<T> Into<Result<T, ErrorResponse>> for ErrorResponse {
    fn into(self) -> Result<T, ErrorResponse> {
        Err(self)
    }
}

impl<T: Debug> From<ServiceError<T>> for ErrorResponse {
    fn from(value: ServiceError<T>) -> Self {
        match value {
            ServiceError::SpecificError(e) => {
                tracing::error!("Specific error not handled: {:?}", &e);
                ErrorResponse::new_status(500, "internal server error")
            }
            ServiceError::MiscError(e) => {
                tracing::error!("Misc error: {:?}", &e);
                ErrorResponse::new_status(e.status_code(), e.message())
            }
        }
    }
}

impl Display for ErrorResponse {
    fn fmt(&self, f: &mut Formatter<'_>) -> std::fmt::Result {
        write!(f, "{}", self.message)
    }
}

impl actix_web::ResponseError for ErrorResponse {
    fn status_code(&self) -> actix_web::http::StatusCode {
        actix_web::http::StatusCode::from_u16(self.status as u16).unwrap()
    }
}

fn ise<T: Into<ErrorResponse> + Debug, S>(error: T) -> Result<S, ErrorResponse> {
    tracing::error!("Internal server error: {:?}", &error);
    Err(error.into())
}

#[derive(ToSchema, Debug, Deserialize)]
struct RegisterBody {
    pub username: String,
    pub nickname: String,
    pub password: String,
}

impl Into<UserCreateRequest> for RegisterBody {
    fn into(self) -> UserCreateRequest {
        UserCreateRequestBuilder::default()
            .username(self.username)
            .password(self.password)
            .nickname(self.nickname)
            .build()
            .unwrap()
    }
}

#[derive(ToSchema, Debug, Serialize)]
struct RegisterResponse {
    user_id: Simple,
}

#[utoipa::path(
    post,
    request_body = RegisterBody,
    responses(
        (status = 200, description = "Registered User", body = RegisterResponse),
    ),
)]
#[post("/register")]
async fn register(
    body: web::Json<RegisterBody>,
    data: web::Data<AppState>,
) -> Result<impl Responder, ErrorResponse> {
    let mut us = new_user_service(data.pool().clone());
    let req = us.create_user(&body.0.into()).await.unwrap();
    Ok(HttpResponse::Ok().json(RegisterResponse {
        user_id: *req.user_id(),
    }))
}

#[derive(ToSchema, Debug, Deserialize)]
struct LoginBody {
    username: String,
    password: String,
}

impl Into<UserLoginRequest> for LoginBody {
    fn into(self) -> UserLoginRequest {
        UserLoginRequestBuilder::default()
            .username(self.username)
            .password(self.password)
            .build()
            .unwrap()
    }
}

#[derive(ToSchema, Debug, Serialize)]
struct LoginResponse {
    token: String,
}

#[utoipa::path(
    post,
    request_body = LoginBody,
    responses(
        (status = 200, description = "Logged in", body = LoginResponse),
        (status = 401, description = "Auth failed")
    ),
)]
#[post("/login")]
async fn login(
    body: web::Json<LoginBody>,
    data: web::Data<AppState>,
) -> Result<impl Responder, ErrorResponse> {
    let mut us = new_user_service(data.pool().clone());
    let req = us.login_user(&body.0.into()).await;
    match req {
        Ok(req) => Ok(HttpResponse::Ok().json(LoginResponse {
            token: req.user_token().to_string(),
        })),
        Err(e) => match e {
            ServiceError::SpecificError(e) => match e {
                UserLoginError::AuthFailed => Err(ErrorResponse::new_status(401, "auth failed")),
            },
            _ => ise(e),
        },
    }
}

#[derive(Debug, Deserialize)]
pub struct PostRequest {
    pub content: String,
    pub privacy: PostPrivacy,
    pub reply_to_id: Option<Uuid>,
    pub repost_of_id: Option<Uuid>,
}

#[derive(Debug, Serialize)]
pub struct PostCreateResponse {}

#[post("/post")]
async fn post_post(
    body: web::Json<PostRequest>,
    data: web::Data<AppState>,
    auth: AuthUser,
) -> Result<impl Responder, ErrorResponse> {
    let user = auth.must_auth()?;

    let pool = data.pool().clone();
    let mut post_service =
        new_post_create_service(pool.clone(), new_local_user_finder_service(pool));

    let req = post_service
        .create_post(
            &PostCreateRequestBuilder::default()
                .poster(UserSpecifier::from_id(user.id))
                .content(body.content.clone())
                .privacy(body.privacy.clone())
                .build()
                .unwrap(),
        )
        .await?;

    Ok(HttpResponse::Ok().json(PostCreateResponse {}))
}

#[actix_web::main]
async fn main() -> std::io::Result<()> {
    tracing_subscriber::fmt()
        .with_max_level(tracing::Level::DEBUG)
        .with_test_writer()
        .init();

    let mut file = std::fs::File::open("lightpub.yml.sample").unwrap();
    let mut contents = String::new();
    file.read_to_string(&mut contents)
        .expect("Unable to read file");
    let config: Config = serde_yaml::from_str(&contents).expect("Unable to deserialize YAML");

    // connect to db
    let conn_str = (format!(
        "mysql://{}:{}@{}:{}/{}",
        config.database.user,
        config.database.password,
        config.database.host,
        config.database.port,
        config.database.name
    ));
    let pool = MySqlPoolOptions::new()
        .max_connections(5)
        .connect(&conn_str)
        .await
        .expect("connect to database");
    tracing::info!("Connected to database");

    let app_state = state::AppState::new(pool);

    #[derive(OpenApi)]
    #[openapi(
        paths(login, register),
        components(schemas(LoginResponse, LoginBody, RegisterBody, RegisterResponse))
    )]
    struct ApiDoc1;

    HttpServer::new(move || {
        App::new()
            .app_data(web::Data::new(app_state.clone()))
            .service(register)
            .service(login)
<<<<<<< HEAD
            .service(post_post)
=======
            .service(SwaggerUi::new("/swagger-ui/{_:.*}").urls(vec![(
                utoipa_swagger_ui::Url::new("api1", "/api-docs/openapi1.json"),
                ApiDoc1::openapi(),
            )]))
>>>>>>> b90a5254
    })
    .bind(("127.0.0.1", 8000))?
    .run()
    .await
}<|MERGE_RESOLUTION|>--- conflicted
+++ resolved
@@ -341,14 +341,11 @@
             .app_data(web::Data::new(app_state.clone()))
             .service(register)
             .service(login)
-<<<<<<< HEAD
             .service(post_post)
-=======
             .service(SwaggerUi::new("/swagger-ui/{_:.*}").urls(vec![(
                 utoipa_swagger_ui::Url::new("api1", "/api-docs/openapi1.json"),
                 ApiDoc1::openapi(),
             )]))
->>>>>>> b90a5254
     })
     .bind(("127.0.0.1", 8000))?
     .run()
