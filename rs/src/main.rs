--- conflicted
+++ resolved
@@ -548,14 +548,6 @@
     Ok(HttpResponse::Ok().finish())
 }
 
-<<<<<<< HEAD
-#[derive(Parser)]
-#[command(version, about, long_about = None)]
-struct Cli {
-    /// Sets a custom config file
-    #[arg(short, long, value_name = "FILE")]
-    config: Option<PathBuf>,
-=======
 #[get("/user/{user_spec}")]
 async fn user_get(
     params: web::Path<UserChooseParams>,
@@ -586,7 +578,14 @@
                 .with_context("https://www.w3.org/ns/activitystreams")
                 .build(),
         ))
->>>>>>> 98d31cd3
+}
+
+#[derive(Parser)]
+#[command(version, about, long_about = None)]
+struct Cli {
+    /// Sets a custom config file
+    #[arg(short, long, value_name = "FILE")]
+    config: Option<PathBuf>,
 }
 
 #[actix_web::main]
