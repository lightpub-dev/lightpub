{
    "_meta": {
        "hash": {
<<<<<<< HEAD
            "sha256": "ab8711457f90aa40b0797760b5e9e0e7d280c530f0282c381f85edba479000b9"
=======
            "sha256": "4e14126f56f4711d622155eaa22594588ab2007f3290e3a775ca9c663c8cd590"
>>>>>>> 9cb24f72
        },
        "pipfile-spec": 6,
        "requires": {
            "python_version": "3.12"
        },
        "sources": [
            {
                "name": "pypi",
                "url": "https://pypi.org/simple",
                "verify_ssl": true
            }
        ]
    },
    "default": {
        "amqp": {
            "hashes": [
                "sha256:827cb12fb0baa892aad844fd95258143bce4027fdac4fccddbc43330fd281637",
                "sha256:a1ecff425ad063ad42a486c902807d1482311481c8ad95a72694b2975e75f7fd"
            ],
            "markers": "python_version >= '3.6'",
            "version": "==5.2.0"
        },
        "asgiref": {
            "hashes": [
                "sha256:89b2ef2247e3b562a16eef663bc0e2e703ec6468e2fa8a5cd61cd449786d4f6e",
                "sha256:9e0ce3aa93a819ba5b45120216b23878cf6e8525eb3848653452b4192b92afed"
            ],
            "markers": "python_version >= '3.7'",
            "version": "==3.7.2"
        },
        "attrs": {
            "hashes": [
                "sha256:935dc3b529c262f6cf76e50877d35a4bd3c1de194fd41f47a2b7ae8f19971f30",
                "sha256:99b87a485a5820b23b879f04c2305b44b951b502fd64be915879d77a7e8fc6f1"
            ],
            "markers": "python_version >= '3.7'",
            "version": "==23.2.0"
        },
        "bcrypt": {
            "hashes": [
                "sha256:02d9ef8915f72dd6daaef40e0baeef8a017ce624369f09754baf32bb32dba25f",
                "sha256:1c28973decf4e0e69cee78c68e30a523be441972c826703bb93099868a8ff5b5",
                "sha256:2a298db2a8ab20056120b45e86c00a0a5eb50ec4075b6142db35f593b97cb3fb",
                "sha256:33313a1200a3ae90b75587ceac502b048b840fc69e7f7a0905b5f87fac7a1258",
                "sha256:3566a88234e8de2ccae31968127b0ecccbb4cddb629da744165db72b58d88ca4",
                "sha256:387e7e1af9a4dd636b9505a465032f2f5cb8e61ba1120e79a0e1cd0b512f3dfc",
                "sha256:44290ccc827d3a24604f2c8bcd00d0da349e336e6503656cb8192133e27335e2",
                "sha256:57fa9442758da926ed33a91644649d3e340a71e2d0a5a8de064fb621fd5a3326",
                "sha256:68e3c6642077b0c8092580c819c1684161262b2e30c4f45deb000c38947bf483",
                "sha256:69057b9fc5093ea1ab00dd24ede891f3e5e65bee040395fb1e66ee196f9c9b4a",
                "sha256:6cad43d8c63f34b26aef462b6f5e44fdcf9860b723d2453b5d391258c4c8e966",
                "sha256:71b8be82bc46cedd61a9f4ccb6c1a493211d031415a34adde3669ee1b0afbb63",
                "sha256:732b3920a08eacf12f93e6b04ea276c489f1c8fb49344f564cca2adb663b3e4c",
                "sha256:9800ae5bd5077b13725e2e3934aa3c9c37e49d3ea3d06318010aa40f54c63551",
                "sha256:a97e07e83e3262599434816f631cc4c7ca2aa8e9c072c1b1a7fec2ae809a1d2d",
                "sha256:ac621c093edb28200728a9cca214d7e838529e557027ef0581685909acd28b5e",
                "sha256:b8df79979c5bae07f1db22dcc49cc5bccf08a0380ca5c6f391cbb5790355c0b0",
                "sha256:b90e216dc36864ae7132cb151ffe95155a37a14e0de3a8f64b49655dd959ff9c",
                "sha256:ba4e4cc26610581a6329b3937e02d319f5ad4b85b074846bf4fef8a8cf51e7bb",
                "sha256:ba55e40de38a24e2d78d34c2d36d6e864f93e0d79d0b6ce915e4335aa81d01b1",
                "sha256:be3ab1071662f6065899fe08428e45c16aa36e28bc42921c4901a191fda6ee42",
                "sha256:d75fc8cd0ba23f97bae88a6ec04e9e5351ff3c6ad06f38fe32ba50cbd0d11946",
                "sha256:e51c42750b7585cee7892c2614be0d14107fad9581d1738d954a262556dd1aab",
                "sha256:ea505c97a5c465ab8c3ba75c0805a102ce526695cd6818c6de3b1a38f6f60da1",
                "sha256:eb3bd3321517916696233b5e0c67fd7d6281f0ef48e66812db35fc963a422a1c",
                "sha256:f70d9c61f9c4ca7d57f3bfe88a5ccf62546ffbadf3681bb1e268d9d2e41c91a7",
                "sha256:fbe188b878313d01b7718390f31528be4010fed1faa798c5a1d0469c9c48c369"
            ],
            "index": "pypi",
            "version": "==4.1.2"
        },
        "billiard": {
            "hashes": [
                "sha256:07aa978b308f334ff8282bd4a746e681b3513db5c9a514cbdd810cbbdc19714d",
                "sha256:9a3c3184cb275aa17a732f93f65b20c525d3d9f253722d26a82194803ade5a2c"
            ],
            "markers": "python_version >= '3.7'",
            "version": "==4.2.0"
        },
        "cachetools": {
            "hashes": [
                "sha256:0abad1021d3f8325b2fc1d2e9c8b9c9d57b04c3932657a72465447332c24d945",
                "sha256:ba29e2dfa0b8b556606f097407ed1aa62080ee108ab0dc5ec9d6a723a007d105"
            ],
            "markers": "python_version >= '3.7'",
            "version": "==5.3.3"
        },
        "cattrs": {
            "hashes": [
                "sha256:0341994d94971052e9ee70662542699a3162ea1e0c62f7ce1b4a57f563685108",
                "sha256:a934090d95abaa9e911dac357e3a8699e0b4b14f8529bcc7d2b1ad9d51672b9f"
            ],
            "markers": "python_version >= '3.8'",
            "version": "==23.2.3"
        },
        "celery": {
            "extras": [
                "redis"
            ],
            "hashes": [
                "sha256:870cc71d737c0200c397290d730344cc991d13a057534353d124c9380267aab9",
                "sha256:9da4ea0118d232ce97dff5ed4974587fb1c0ff5c10042eb15278487cdd27d1af"
            ],
            "markers": "python_version >= '3.8'",
            "version": "==5.3.6"
        },
        "certifi": {
            "hashes": [
                "sha256:0569859f95fc761b18b45ef421b1290a0f65f147e92a1e5eb3e635f9a5e4e66f",
                "sha256:dc383c07b76109f368f6106eee2b593b04a011ea4d55f652c6ca24a754d1cdd1"
            ],
            "markers": "python_version >= '3.6'",
            "version": "==2024.2.2"
        },
        "cffi": {
            "hashes": [
                "sha256:0c9ef6ff37e974b73c25eecc13952c55bceed9112be2d9d938ded8e856138bcc",
                "sha256:131fd094d1065b19540c3d72594260f118b231090295d8c34e19a7bbcf2e860a",
                "sha256:1b8ebc27c014c59692bb2664c7d13ce7a6e9a629be20e54e7271fa696ff2b417",
                "sha256:2c56b361916f390cd758a57f2e16233eb4f64bcbeee88a4881ea90fca14dc6ab",
                "sha256:2d92b25dbf6cae33f65005baf472d2c245c050b1ce709cc4588cdcdd5495b520",
                "sha256:31d13b0f99e0836b7ff893d37af07366ebc90b678b6664c955b54561fc36ef36",
                "sha256:32c68ef735dbe5857c810328cb2481e24722a59a2003018885514d4c09af9743",
                "sha256:3686dffb02459559c74dd3d81748269ffb0eb027c39a6fc99502de37d501faa8",
                "sha256:582215a0e9adbe0e379761260553ba11c58943e4bbe9c36430c4ca6ac74b15ed",
                "sha256:5b50bf3f55561dac5438f8e70bfcdfd74543fd60df5fa5f62d94e5867deca684",
                "sha256:5bf44d66cdf9e893637896c7faa22298baebcd18d1ddb6d2626a6e39793a1d56",
                "sha256:6602bc8dc6f3a9e02b6c22c4fc1e47aa50f8f8e6d3f78a5e16ac33ef5fefa324",
                "sha256:673739cb539f8cdaa07d92d02efa93c9ccf87e345b9a0b556e3ecc666718468d",
                "sha256:68678abf380b42ce21a5f2abde8efee05c114c2fdb2e9eef2efdb0257fba1235",
                "sha256:68e7c44931cc171c54ccb702482e9fc723192e88d25a0e133edd7aff8fcd1f6e",
                "sha256:6b3d6606d369fc1da4fd8c357d026317fbb9c9b75d36dc16e90e84c26854b088",
                "sha256:748dcd1e3d3d7cd5443ef03ce8685043294ad6bd7c02a38d1bd367cfd968e000",
                "sha256:7651c50c8c5ef7bdb41108b7b8c5a83013bfaa8a935590c5d74627c047a583c7",
                "sha256:7b78010e7b97fef4bee1e896df8a4bbb6712b7f05b7ef630f9d1da00f6444d2e",
                "sha256:7e61e3e4fa664a8588aa25c883eab612a188c725755afff6289454d6362b9673",
                "sha256:80876338e19c951fdfed6198e70bc88f1c9758b94578d5a7c4c91a87af3cf31c",
                "sha256:8895613bcc094d4a1b2dbe179d88d7fb4a15cee43c052e8885783fac397d91fe",
                "sha256:88e2b3c14bdb32e440be531ade29d3c50a1a59cd4e51b1dd8b0865c54ea5d2e2",
                "sha256:8f8e709127c6c77446a8c0a8c8bf3c8ee706a06cd44b1e827c3e6a2ee6b8c098",
                "sha256:9cb4a35b3642fc5c005a6755a5d17c6c8b6bcb6981baf81cea8bfbc8903e8ba8",
                "sha256:9f90389693731ff1f659e55c7d1640e2ec43ff725cc61b04b2f9c6d8d017df6a",
                "sha256:a09582f178759ee8128d9270cd1344154fd473bb77d94ce0aeb2a93ebf0feaf0",
                "sha256:a6a14b17d7e17fa0d207ac08642c8820f84f25ce17a442fd15e27ea18d67c59b",
                "sha256:a72e8961a86d19bdb45851d8f1f08b041ea37d2bd8d4fd19903bc3083d80c896",
                "sha256:abd808f9c129ba2beda4cfc53bde801e5bcf9d6e0f22f095e45327c038bfe68e",
                "sha256:ac0f5edd2360eea2f1daa9e26a41db02dd4b0451b48f7c318e217ee092a213e9",
                "sha256:b29ebffcf550f9da55bec9e02ad430c992a87e5f512cd63388abb76f1036d8d2",
                "sha256:b2ca4e77f9f47c55c194982e10f058db063937845bb2b7a86c84a6cfe0aefa8b",
                "sha256:b7be2d771cdba2942e13215c4e340bfd76398e9227ad10402a8767ab1865d2e6",
                "sha256:b84834d0cf97e7d27dd5b7f3aca7b6e9263c56308ab9dc8aae9784abb774d404",
                "sha256:b86851a328eedc692acf81fb05444bdf1891747c25af7529e39ddafaf68a4f3f",
                "sha256:bcb3ef43e58665bbda2fb198698fcae6776483e0c4a631aa5647806c25e02cc0",
                "sha256:c0f31130ebc2d37cdd8e44605fb5fa7ad59049298b3f745c74fa74c62fbfcfc4",
                "sha256:c6a164aa47843fb1b01e941d385aab7215563bb8816d80ff3a363a9f8448a8dc",
                "sha256:d8a9d3ebe49f084ad71f9269834ceccbf398253c9fac910c4fd7053ff1386936",
                "sha256:db8e577c19c0fda0beb7e0d4e09e0ba74b1e4c092e0e40bfa12fe05b6f6d75ba",
                "sha256:dc9b18bf40cc75f66f40a7379f6a9513244fe33c0e8aa72e2d56b0196a7ef872",
                "sha256:e09f3ff613345df5e8c3667da1d918f9149bd623cd9070c983c013792a9a62eb",
                "sha256:e4108df7fe9b707191e55f33efbcb2d81928e10cea45527879a4749cbe472614",
                "sha256:e6024675e67af929088fda399b2094574609396b1decb609c55fa58b028a32a1",
                "sha256:e70f54f1796669ef691ca07d046cd81a29cb4deb1e5f942003f401c0c4a2695d",
                "sha256:e715596e683d2ce000574bae5d07bd522c781a822866c20495e52520564f0969",
                "sha256:e760191dd42581e023a68b758769e2da259b5d52e3103c6060ddc02c9edb8d7b",
                "sha256:ed86a35631f7bfbb28e108dd96773b9d5a6ce4811cf6ea468bb6a359b256b1e4",
                "sha256:ee07e47c12890ef248766a6e55bd38ebfb2bb8edd4142d56db91b21ea68b7627",
                "sha256:fa3a0128b152627161ce47201262d3140edb5a5c3da88d73a1b790a959126956",
                "sha256:fcc8eb6d5902bb1cf6dc4f187ee3ea80a1eba0a89aba40a5cb20a5087d961357"
            ],
            "markers": "platform_python_implementation != 'PyPy'",
            "version": "==1.16.0"
        },
        "charset-normalizer": {
            "hashes": [
                "sha256:06435b539f889b1f6f4ac1758871aae42dc3a8c0e24ac9e60c2384973ad73027",
                "sha256:06a81e93cd441c56a9b65d8e1d043daeb97a3d0856d177d5c90ba85acb3db087",
                "sha256:0a55554a2fa0d408816b3b5cedf0045f4b8e1a6065aec45849de2d6f3f8e9786",
                "sha256:0b2b64d2bb6d3fb9112bafa732def486049e63de9618b5843bcdd081d8144cd8",
                "sha256:10955842570876604d404661fbccbc9c7e684caf432c09c715ec38fbae45ae09",
                "sha256:122c7fa62b130ed55f8f285bfd56d5f4b4a5b503609d181f9ad85e55c89f4185",
                "sha256:1ceae2f17a9c33cb48e3263960dc5fc8005351ee19db217e9b1bb15d28c02574",
                "sha256:1d3193f4a680c64b4b6a9115943538edb896edc190f0b222e73761716519268e",
                "sha256:1f79682fbe303db92bc2b1136016a38a42e835d932bab5b3b1bfcfbf0640e519",
                "sha256:2127566c664442652f024c837091890cb1942c30937add288223dc895793f898",
                "sha256:22afcb9f253dac0696b5a4be4a1c0f8762f8239e21b99680099abd9b2b1b2269",
                "sha256:25baf083bf6f6b341f4121c2f3c548875ee6f5339300e08be3f2b2ba1721cdd3",
                "sha256:2e81c7b9c8979ce92ed306c249d46894776a909505d8f5a4ba55b14206e3222f",
                "sha256:3287761bc4ee9e33561a7e058c72ac0938c4f57fe49a09eae428fd88aafe7bb6",
                "sha256:34d1c8da1e78d2e001f363791c98a272bb734000fcef47a491c1e3b0505657a8",
                "sha256:37e55c8e51c236f95b033f6fb391d7d7970ba5fe7ff453dad675e88cf303377a",
                "sha256:3d47fa203a7bd9c5b6cee4736ee84ca03b8ef23193c0d1ca99b5089f72645c73",
                "sha256:3e4d1f6587322d2788836a99c69062fbb091331ec940e02d12d179c1d53e25fc",
                "sha256:42cb296636fcc8b0644486d15c12376cb9fa75443e00fb25de0b8602e64c1714",
                "sha256:45485e01ff4d3630ec0d9617310448a8702f70e9c01906b0d0118bdf9d124cf2",
                "sha256:4a78b2b446bd7c934f5dcedc588903fb2f5eec172f3d29e52a9096a43722adfc",
                "sha256:4ab2fe47fae9e0f9dee8c04187ce5d09f48eabe611be8259444906793ab7cbce",
                "sha256:4d0d1650369165a14e14e1e47b372cfcb31d6ab44e6e33cb2d4e57265290044d",
                "sha256:549a3a73da901d5bc3ce8d24e0600d1fa85524c10287f6004fbab87672bf3e1e",
                "sha256:55086ee1064215781fff39a1af09518bc9255b50d6333f2e4c74ca09fac6a8f6",
                "sha256:572c3763a264ba47b3cf708a44ce965d98555f618ca42c926a9c1616d8f34269",
                "sha256:573f6eac48f4769d667c4442081b1794f52919e7edada77495aaed9236d13a96",
                "sha256:5b4c145409bef602a690e7cfad0a15a55c13320ff7a3ad7ca59c13bb8ba4d45d",
                "sha256:6463effa3186ea09411d50efc7d85360b38d5f09b870c48e4600f63af490e56a",
                "sha256:65f6f63034100ead094b8744b3b97965785388f308a64cf8d7c34f2f2e5be0c4",
                "sha256:663946639d296df6a2bb2aa51b60a2454ca1cb29835324c640dafb5ff2131a77",
                "sha256:6897af51655e3691ff853668779c7bad41579facacf5fd7253b0133308cf000d",
                "sha256:68d1f8a9e9e37c1223b656399be5d6b448dea850bed7d0f87a8311f1ff3dabb0",
                "sha256:6ac7ffc7ad6d040517be39eb591cac5ff87416c2537df6ba3cba3bae290c0fed",
                "sha256:6b3251890fff30ee142c44144871185dbe13b11bab478a88887a639655be1068",
                "sha256:6c4caeef8fa63d06bd437cd4bdcf3ffefe6738fb1b25951440d80dc7df8c03ac",
                "sha256:6ef1d82a3af9d3eecdba2321dc1b3c238245d890843e040e41e470ffa64c3e25",
                "sha256:753f10e867343b4511128c6ed8c82f7bec3bd026875576dfd88483c5c73b2fd8",
                "sha256:7cd13a2e3ddeed6913a65e66e94b51d80a041145a026c27e6bb76c31a853c6ab",
                "sha256:7ed9e526742851e8d5cc9e6cf41427dfc6068d4f5a3bb03659444b4cabf6bc26",
                "sha256:7f04c839ed0b6b98b1a7501a002144b76c18fb1c1850c8b98d458ac269e26ed2",
                "sha256:802fe99cca7457642125a8a88a084cef28ff0cf9407060f7b93dca5aa25480db",
                "sha256:80402cd6ee291dcb72644d6eac93785fe2c8b9cb30893c1af5b8fdd753b9d40f",
                "sha256:8465322196c8b4d7ab6d1e049e4c5cb460d0394da4a27d23cc242fbf0034b6b5",
                "sha256:86216b5cee4b06df986d214f664305142d9c76df9b6512be2738aa72a2048f99",
                "sha256:87d1351268731db79e0f8e745d92493ee2841c974128ef629dc518b937d9194c",
                "sha256:8bdb58ff7ba23002a4c5808d608e4e6c687175724f54a5dade5fa8c67b604e4d",
                "sha256:8c622a5fe39a48f78944a87d4fb8a53ee07344641b0562c540d840748571b811",
                "sha256:8d756e44e94489e49571086ef83b2bb8ce311e730092d2c34ca8f7d925cb20aa",
                "sha256:8f4a014bc36d3c57402e2977dada34f9c12300af536839dc38c0beab8878f38a",
                "sha256:9063e24fdb1e498ab71cb7419e24622516c4a04476b17a2dab57e8baa30d6e03",
                "sha256:90d558489962fd4918143277a773316e56c72da56ec7aa3dc3dbbe20fdfed15b",
                "sha256:923c0c831b7cfcb071580d3f46c4baf50f174be571576556269530f4bbd79d04",
                "sha256:95f2a5796329323b8f0512e09dbb7a1860c46a39da62ecb2324f116fa8fdc85c",
                "sha256:96b02a3dc4381e5494fad39be677abcb5e6634bf7b4fa83a6dd3112607547001",
                "sha256:9f96df6923e21816da7e0ad3fd47dd8f94b2a5ce594e00677c0013018b813458",
                "sha256:a10af20b82360ab00827f916a6058451b723b4e65030c5a18577c8b2de5b3389",
                "sha256:a50aebfa173e157099939b17f18600f72f84eed3049e743b68ad15bd69b6bf99",
                "sha256:a981a536974bbc7a512cf44ed14938cf01030a99e9b3a06dd59578882f06f985",
                "sha256:a9a8e9031d613fd2009c182b69c7b2c1ef8239a0efb1df3f7c8da66d5dd3d537",
                "sha256:ae5f4161f18c61806f411a13b0310bea87f987c7d2ecdbdaad0e94eb2e404238",
                "sha256:aed38f6e4fb3f5d6bf81bfa990a07806be9d83cf7bacef998ab1a9bd660a581f",
                "sha256:b01b88d45a6fcb69667cd6d2f7a9aeb4bf53760d7fc536bf679ec94fe9f3ff3d",
                "sha256:b261ccdec7821281dade748d088bb6e9b69e6d15b30652b74cbbac25e280b796",
                "sha256:b2b0a0c0517616b6869869f8c581d4eb2dd83a4d79e0ebcb7d373ef9956aeb0a",
                "sha256:b4a23f61ce87adf89be746c8a8974fe1c823c891d8f86eb218bb957c924bb143",
                "sha256:bd8f7df7d12c2db9fab40bdd87a7c09b1530128315d047a086fa3ae3435cb3a8",
                "sha256:beb58fe5cdb101e3a055192ac291b7a21e3b7ef4f67fa1d74e331a7f2124341c",
                "sha256:c002b4ffc0be611f0d9da932eb0f704fe2602a9a949d1f738e4c34c75b0863d5",
                "sha256:c083af607d2515612056a31f0a8d9e0fcb5876b7bfc0abad3ecd275bc4ebc2d5",
                "sha256:c180f51afb394e165eafe4ac2936a14bee3eb10debc9d9e4db8958fe36afe711",
                "sha256:c235ebd9baae02f1b77bcea61bce332cb4331dc3617d254df3323aa01ab47bd4",
                "sha256:cd70574b12bb8a4d2aaa0094515df2463cb429d8536cfb6c7ce983246983e5a6",
                "sha256:d0eccceffcb53201b5bfebb52600a5fb483a20b61da9dbc885f8b103cbe7598c",
                "sha256:d965bba47ddeec8cd560687584e88cf699fd28f192ceb452d1d7ee807c5597b7",
                "sha256:db364eca23f876da6f9e16c9da0df51aa4f104a972735574842618b8c6d999d4",
                "sha256:ddbb2551d7e0102e7252db79ba445cdab71b26640817ab1e3e3648dad515003b",
                "sha256:deb6be0ac38ece9ba87dea880e438f25ca3eddfac8b002a2ec3d9183a454e8ae",
                "sha256:e06ed3eb3218bc64786f7db41917d4e686cc4856944f53d5bdf83a6884432e12",
                "sha256:e27ad930a842b4c5eb8ac0016b0a54f5aebbe679340c26101df33424142c143c",
                "sha256:e537484df0d8f426ce2afb2d0f8e1c3d0b114b83f8850e5f2fbea0e797bd82ae",
                "sha256:eb00ed941194665c332bf8e078baf037d6c35d7c4f3102ea2d4f16ca94a26dc8",
                "sha256:eb6904c354526e758fda7167b33005998fb68c46fbc10e013ca97f21ca5c8887",
                "sha256:eb8821e09e916165e160797a6c17edda0679379a4be5c716c260e836e122f54b",
                "sha256:efcb3f6676480691518c177e3b465bcddf57cea040302f9f4e6e191af91174d4",
                "sha256:f27273b60488abe721a075bcca6d7f3964f9f6f067c8c4c605743023d7d3944f",
                "sha256:f30c3cb33b24454a82faecaf01b19c18562b1e89558fb6c56de4d9118a032fd5",
                "sha256:fb69256e180cb6c8a894fee62b3afebae785babc1ee98b81cdf68bbca1987f33",
                "sha256:fd1abc0d89e30cc4e02e4064dc67fcc51bd941eb395c502aac3ec19fab46b519",
                "sha256:ff8fa367d09b717b2a17a052544193ad76cd49979c805768879cb63d9ca50561"
            ],
            "markers": "python_full_version >= '3.7.0'",
            "version": "==3.3.2"
        },
        "click": {
            "hashes": [
                "sha256:ae74fb96c20a0277a1d615f1e4d73c8414f5a98db8b799a7931d1582f3390c28",
                "sha256:ca9853ad459e787e2192211578cc907e7594e294c7ccc834310722b41b9ca6de"
            ],
            "markers": "python_version >= '3.7'",
            "version": "==8.1.7"
        },
        "click-didyoumean": {
            "hashes": [
                "sha256:a0713dc7a1de3f06bc0df5a9567ad19ead2d3d5689b434768a6145bff77c0667",
                "sha256:f184f0d851d96b6d29297354ed981b7dd71df7ff500d82fa6d11f0856bee8035"
            ],
            "markers": "python_full_version >= '3.6.2' and python_full_version < '4.0.0'",
            "version": "==0.3.0"
        },
        "click-plugins": {
            "hashes": [
                "sha256:46ab999744a9d831159c3411bb0c79346d94a444df9a3a3742e9ed63645f264b",
                "sha256:5d262006d3222f5057fd81e1623d4443e41dcda5dc815c06b442aa3c02889fc8"
            ],
            "version": "==1.1.1"
        },
        "click-repl": {
            "hashes": [
                "sha256:17849c23dba3d667247dc4defe1757fff98694e90fe37474f3feebb69ced26a9",
                "sha256:fb7e06deb8da8de86180a33a9da97ac316751c094c6899382da7feeeeb51b812"
            ],
            "markers": "python_version >= '3.6'",
            "version": "==0.3.0"
        },
        "cryptography": {
            "hashes": [
                "sha256:0270572b8bd2c833c3981724b8ee9747b3ec96f699a9665470018594301439ee",
                "sha256:111a0d8553afcf8eb02a4fea6ca4f59d48ddb34497aa8706a6cf536f1a5ec576",
                "sha256:16a48c23a62a2f4a285699dba2e4ff2d1cff3115b9df052cdd976a18856d8e3d",
                "sha256:1b95b98b0d2af784078fa69f637135e3c317091b615cd0905f8b8a087e86fa30",
                "sha256:1f71c10d1e88467126f0efd484bd44bca5e14c664ec2ede64c32f20875c0d413",
                "sha256:2424ff4c4ac7f6b8177b53c17ed5d8fa74ae5955656867f5a8affaca36a27abb",
                "sha256:2bce03af1ce5a5567ab89bd90d11e7bbdff56b8af3acbbec1faded8f44cb06da",
                "sha256:329906dcc7b20ff3cad13c069a78124ed8247adcac44b10bea1130e36caae0b4",
                "sha256:37dd623507659e08be98eec89323469e8c7b4c1407c85112634ae3dbdb926fdd",
                "sha256:3eaafe47ec0d0ffcc9349e1708be2aaea4c6dd4978d76bf6eb0cb2c13636c6fc",
                "sha256:5e6275c09d2badf57aea3afa80d975444f4be8d3bc58f7f80d2a484c6f9485c8",
                "sha256:6fe07eec95dfd477eb9530aef5bead34fec819b3aaf6c5bd6d20565da607bfe1",
                "sha256:7367d7b2eca6513681127ebad53b2582911d1736dc2ffc19f2c3ae49997496bc",
                "sha256:7cde5f38e614f55e28d831754e8a3bacf9ace5d1566235e39d91b35502d6936e",
                "sha256:9481ffe3cf013b71b2428b905c4f7a9a4f76ec03065b05ff499bb5682a8d9ad8",
                "sha256:98d8dc6d012b82287f2c3d26ce1d2dd130ec200c8679b6213b3c73c08b2b7940",
                "sha256:a011a644f6d7d03736214d38832e030d8268bcff4a41f728e6030325fea3e400",
                "sha256:a2913c5375154b6ef2e91c10b5720ea6e21007412f6437504ffea2109b5a33d7",
                "sha256:a30596bae9403a342c978fb47d9b0ee277699fa53bbafad14706af51fe543d16",
                "sha256:b03c2ae5d2f0fc05f9a2c0c997e1bc18c8229f392234e8a0194f202169ccd278",
                "sha256:b6cd2203306b63e41acdf39aa93b86fb566049aeb6dc489b70e34bcd07adca74",
                "sha256:b7ffe927ee6531c78f81aa17e684e2ff617daeba7f189f911065b2ea2d526dec",
                "sha256:b8cac287fafc4ad485b8a9b67d0ee80c66bf3574f655d3b97ef2e1082360faf1",
                "sha256:ba334e6e4b1d92442b75ddacc615c5476d4ad55cc29b15d590cc6b86efa487e2",
                "sha256:ba3e4a42397c25b7ff88cdec6e2a16c2be18720f317506ee25210f6d31925f9c",
                "sha256:c41fb5e6a5fe9ebcd58ca3abfeb51dffb5d83d6775405305bfa8715b76521922",
                "sha256:cd2030f6650c089aeb304cf093f3244d34745ce0cfcc39f20c6fbfe030102e2a",
                "sha256:cd65d75953847815962c84a4654a84850b2bb4aed3f26fadcc1c13892e1e29f6",
                "sha256:e4985a790f921508f36f81831817cbc03b102d643b5fcb81cd33df3fa291a1a1",
                "sha256:e807b3188f9eb0eaa7bbb579b462c5ace579f1cedb28107ce8b48a9f7ad3679e",
                "sha256:f12764b8fffc7a123f641d7d049d382b73f96a34117e0b637b80643169cec8ac",
                "sha256:f8837fe1d6ac4a8052a9a8ddab256bc006242696f03368a4009be7ee3075cdb7"
            ],
            "markers": "python_version >= '3.7'",
            "version": "==42.0.5"
        },
        "ddrr": {
            "hashes": [
                "sha256:57809a43ced49ee0f1af7b635ef13df2e99bda1981a88f8d24595adb748cdca7",
                "sha256:60ed50efbb7dcae5d69949be43ef8c8f01491ae65d92010dbc665ea105ae3944"
            ],
            "index": "pypi",
            "markers": "python_version >= '3.7' and python_version < '4.0'",
            "version": "==3.1.0"
        },
        "django": {
            "hashes": [
                "sha256:56ab63a105e8bb06ee67381d7b65fe6774f057e41a8bab06c8020c8882d8ecd4",
                "sha256:b5bb1d11b2518a5f91372a282f24662f58f66749666b0a286ab057029f728080"
            ],
            "index": "pypi",
<<<<<<< HEAD
=======
            "markers": "python_version >= '3.10'",
>>>>>>> 9cb24f72
            "version": "==5.0.2"
        },
        "django-cors-headers": {
            "hashes": [
                "sha256:0b1fd19297e37417fc9f835d39e45c8c642938ddba1acce0c1753d3edef04f36",
                "sha256:0bf65ef45e606aff1994d35503e6b677c0b26cafff6506f8fd7187f3be840207"
            ],
            "index": "pypi",
            "version": "==4.3.1"
        },
        "django-debug-toolbar": {
            "hashes": [
                "sha256:0b0dddee5ea29b9cb678593bc0d7a6d76b21d7799cb68e091a2148341a80f3c4",
                "sha256:e09b7dcb8417b743234dfc57c95a7c1d1d87a88844abd13b4c5387f807b31bf6"
            ],
            "index": "pypi",
            "markers": "python_version >= '3.8'",
            "version": "==4.3.0"
        },
        "djangorestframework": {
            "hashes": [
                "sha256:579a333e6256b09489cbe0a067e66abe55c6595d8926be6b99423786334350c8",
                "sha256:eb63f58c9f218e1a7d064d17a70751f528ed4e1d35547fdade9aaf4cd103fd08"
            ],
            "index": "pypi",
            "version": "==3.14.0"
        },
        "drf-extra-fields": {
            "hashes": [
                "sha256:3f3b1a6ec0eea02c9cabd62fe10e1673e1e42c5daa27fa9d4cea758c52c5cc30",
                "sha256:d7e58b8f60432233328b8a64831e50ea5d05932d3cb63ade8fe66c0d3d21ac5b"
            ],
            "index": "pypi",
            "version": "==3.7.0"
        },
        "filetype": {
            "hashes": [
                "sha256:66b56cd6474bf41d8c54660347d37afcc3f7d1970648de365c102ef77548aadb",
                "sha256:7ce71b6880181241cf7ac8697a2f1eb6a8bd9b429f7ad6d27b8db9ba5f1c2d25"
            ],
            "version": "==1.2.0"
        },
        "flower": {
            "hashes": [
                "sha256:5ab717b979530770c16afb48b50d2a98d23c3e9fe39851dcf6bc4d01845a02a0",
                "sha256:9db2c621eeefbc844c8dd88be64aef61e84e2deb29b271e02ab2b5b9f01068e2"
            ],
            "index": "pypi",
            "markers": "python_version >= '3.7'",
            "version": "==2.0.1"
        },
        "frozendict": {
            "hashes": [
                "sha256:05c5a77957ecba4286c7ab33861a8f4f2badc7ea86fc82b834fb360d3aa4c108",
                "sha256:0615ed71570eec3cc96df063930ea6e563211efeeac86e3f3cc8bdfc9c9bfab7",
                "sha256:08d9c7c1aa92b94538b3a79c43999f999012e174588435f197794d5e5a80e0f5",
                "sha256:09ba8ee37d260adde311b8eb4cd12bf27f64071242f736757ae6a11d331eb860",
                "sha256:0b75e5e231621dedaef88334997e79fbd137dd89895543d3862fe0220fc3572c",
                "sha256:1875e7b70a5724bf964354da8fd542240d2cead0d80053ac96bf4494ce3517fa",
                "sha256:204f2c5c10fc018d1ba8ccc67758aa83fe769c782547bd26dc250317a7ccba71",
                "sha256:23a52bbea30c9e35b89291273944393770fb031e522a172e3aff19b62cc50047",
                "sha256:2607e82efdd2c277224a58bda3994d4cd48e49eff7fa31e404cf3066e8dbfeae",
                "sha256:2804ea4bd2179bb33b99483cc8d69246630cc00632b9affe2914e8666f1cc7e5",
                "sha256:2fd4583194baabe100c135883017da76259a315d34e303eddf198541b7e02e44",
                "sha256:3909df909516cfd7bcefd9a3003948970a12a50c5648d8bbddafcef171f2117f",
                "sha256:42a9b33ccf9d417b22146e59803c53d5c39d7d9151d2df8df59c235f6a1a5ed7",
                "sha256:475c65202a6f5421df8cacb8a2f29c5087134a0542b0540ae95fbf4db7af2ff9",
                "sha256:4925c8e82d2bd23d45996cd0827668a52b9c51103897c98ce409a763d0c00c61",
                "sha256:5bb5b62d4e2bce12e91800496d94de41bec8f16e4d8a7b16e8f263676ae2031a",
                "sha256:809f1cffb602cf06e5186c69c0e3b74bec7a3684593145331f9aa2a65b5ba3b7",
                "sha256:8fab616e7c0fea2ac928f107c740bd9ba516fc083adfcd1c391d6bfc9164403d",
                "sha256:9e530658134e88607ff8c2c8934a07b2bb5e9fffab5045f127746f6542c6c77e",
                "sha256:9fc4cba1ced988ce9020dfcaae6fe3f5521eebc00c5772b511aaf691b0be91e6",
                "sha256:a1d232f092dc686e6ef23d436bde30f82c018f31cef1b89b31caef03814b1617",
                "sha256:a3f51bfa64e0c4a6608e3f2878bab1211a6b3b197de6fa57151bbe73f1184457",
                "sha256:a60f353496637ca21396289a7d969af1eb4ec4d11a7c37a0e7f25fc1761a0c97",
                "sha256:aa86325da6a6071284b4ed3d9d2cd9db068560aebad503b658d6a889a0575683",
                "sha256:b017cba5f73869b04c2977139ad08e57a7480de1e384c34193939698119baa1d",
                "sha256:b666f9c6c8a9e794d2713a944b10a65480ff459579d75b5f686c75031c2c2dfc",
                "sha256:bd4700c3f0aebdc8f4375c35590135794b1dbf2aca132f4756b584fa9910af2d",
                "sha256:c26758198e403337933a92b01f417a8240c954f553e1d4b5e0f8e39d9c8e3f0a",
                "sha256:c8af8a6a39e0050d3f3193cda56c42b43534a9b3995c44241bb9527e3c3fd451",
                "sha256:cc754117a7d60ba8e55b3c39abd67f37fbc05dd63cdcb03d1717a382fe0a3421",
                "sha256:d8d1d269874c94b1ed2b6667e5e43dcf4541838019b1caa4c48f848ac73634df",
                "sha256:da4406d95c340e0b1cc43a3858fac729f52689325bcf61a9182eb94aff7451dc",
                "sha256:df3819a5d48ab3aae1548e62093d0111ad7c3b62ff9392421b7bbf149c08b629",
                "sha256:efca7281184b54f7abab6980cf25837b709f72ced62791f62dabcd7b184d958a",
                "sha256:f91acaff475d0ef0d3436b805c9b91fc627a6a8a281771a24f7ab7f458a0b34f",
                "sha256:f9d81fb396ea81fcba3b3dde4a4b51adcb74ff31632014fbfd030f8acd5a7292"
            ],
            "markers": "python_version >= '3.6'",
            "version": "==2.4.0"
        },
        "http-message-signatures": {
            "hashes": [
                "sha256:5a59de19b90dce0eaf62021ee776d6562e5a166c96e4107db36f9c01f25552a3",
                "sha256:719933cba48943b5e148fe7bbbf520927573f72c6ca00855cb2c79fdecee2cb2"
            ],
            "version": "==0.5.0"
        },
        "http-sfv": {
            "hashes": [
                "sha256:5feed51c90e9a1dc797701662d044d936923cf0027255c75452b8240e33d6c82",
                "sha256:e132dc9bef990832bc01824f5fa9d4efc7d0f4271e4b227db35c8ef38540c739"
            ],
            "markers": "python_version >= '3.8'",
            "version": "==0.9.9"
        },
        "humanize": {
            "hashes": [
                "sha256:582a265c931c683a7e9b8ed9559089dea7edcf6cc95be39a3cbc2c5d5ac2bcfa",
                "sha256:ce284a76d5b1377fd8836733b983bfb0b76f1aa1c090de2566fcf008d7f6ab16"
            ],
            "markers": "python_version >= '3.8'",
            "version": "==4.9.0"
        },
        "idna": {
            "hashes": [
                "sha256:9ecdbbd083b06798ae1e86adcbfe8ab1479cf864e4ee30fe4e46a003d12491ca",
                "sha256:c05567e9c24a6b9faaa835c4821bad0590fbb9d5779e7caa6e1cc4978e7eb24f"
            ],
            "markers": "python_version >= '3.5'",
            "version": "==3.6"
        },
        "iniconfig": {
            "hashes": [
                "sha256:2d91e135bf72d31a410b17c16da610a82cb55f6b0477d1a902134b24a455b8b3",
                "sha256:b6a85871a79d2e3b22d2d1b94ac2824226a63c6b741c88f7ae975f18b6778374"
            ],
            "markers": "python_version >= '3.7'",
            "version": "==2.0.0"
        },
        "jinja2": {
            "hashes": [
                "sha256:7d6d50dd97d52cbc355597bd845fabfbac3f551e1f99619e39a35ce8c370b5fa",
                "sha256:ac8bd6544d4bb2c9792bf3a159e80bba8fda7f07e81bc3aed565432d5925ba90"
            ],
            "index": "pypi",
            "markers": "python_version >= '3.7'",
            "version": "==3.1.3"
        },
        "kombu": {
            "hashes": [
                "sha256:0eac1bbb464afe6fb0924b21bf79460416d25d8abc52546d4f16cad94f789488",
                "sha256:30e470f1a6b49c70dc6f6d13c3e4cc4e178aa6c469ceb6bcd55645385fc84b93"
            ],
            "markers": "python_version >= '3.8'",
            "version": "==5.3.5"
        },
        "lxml": {
            "hashes": [
                "sha256:13521a321a25c641b9ea127ef478b580b5ec82aa2e9fc076c86169d161798b01",
                "sha256:14deca1460b4b0f6b01f1ddc9557704e8b365f55c63070463f6c18619ebf964f",
                "sha256:16018f7099245157564d7148165132c70adb272fb5a17c048ba70d9cc542a1a1",
                "sha256:16dd953fb719f0ffc5bc067428fc9e88f599e15723a85618c45847c96f11f431",
                "sha256:19a1bc898ae9f06bccb7c3e1dfd73897ecbbd2c96afe9095a6026016e5ca97b8",
                "sha256:1ad17c20e3666c035db502c78b86e58ff6b5991906e55bdbef94977700c72623",
                "sha256:22b7ee4c35f374e2c20337a95502057964d7e35b996b1c667b5c65c567d2252a",
                "sha256:24ef5a4631c0b6cceaf2dbca21687e29725b7c4e171f33a8f8ce23c12558ded1",
                "sha256:25663d6e99659544ee8fe1b89b1a8c0aaa5e34b103fab124b17fa958c4a324a6",
                "sha256:262bc5f512a66b527d026518507e78c2f9c2bd9eb5c8aeeb9f0eb43fcb69dc67",
                "sha256:280f3edf15c2a967d923bcfb1f8f15337ad36f93525828b40a0f9d6c2ad24890",
                "sha256:2ad3a8ce9e8a767131061a22cd28fdffa3cd2dc193f399ff7b81777f3520e372",
                "sha256:2befa20a13f1a75c751f47e00929fb3433d67eb9923c2c0b364de449121f447c",
                "sha256:2f37c6d7106a9d6f0708d4e164b707037b7380fcd0b04c5bd9cae1fb46a856fb",
                "sha256:304128394c9c22b6569eba2a6d98392b56fbdfbad58f83ea702530be80d0f9df",
                "sha256:342e95bddec3a698ac24378d61996b3ee5ba9acfeb253986002ac53c9a5f6f84",
                "sha256:3aeca824b38ca78d9ee2ab82bd9883083d0492d9d17df065ba3b94e88e4d7ee6",
                "sha256:3d184e0d5c918cff04cdde9dbdf9600e960161d773666958c9d7b565ccc60c45",
                "sha256:3e3898ae2b58eeafedfe99e542a17859017d72d7f6a63de0f04f99c2cb125936",
                "sha256:3eea6ed6e6c918e468e693c41ef07f3c3acc310b70ddd9cc72d9ef84bc9564ca",
                "sha256:3f14a4fb1c1c402a22e6a341a24c1341b4a3def81b41cd354386dcb795f83897",
                "sha256:436a943c2900bb98123b06437cdd30580a61340fbdb7b28aaf345a459c19046a",
                "sha256:4946e7f59b7b6a9e27bef34422f645e9a368cb2be11bf1ef3cafc39a1f6ba68d",
                "sha256:49a9b4af45e8b925e1cd6f3b15bbba2c81e7dba6dce170c677c9cda547411e14",
                "sha256:4f8b0c78e7aac24979ef09b7f50da871c2de2def043d468c4b41f512d831e912",
                "sha256:52427a7eadc98f9e62cb1368a5079ae826f94f05755d2d567d93ee1bc3ceb354",
                "sha256:5e53d7e6a98b64fe54775d23a7c669763451340c3d44ad5e3a3b48a1efbdc96f",
                "sha256:5fcfbebdb0c5d8d18b84118842f31965d59ee3e66996ac842e21f957eb76138c",
                "sha256:601f4a75797d7a770daed8b42b97cd1bb1ba18bd51a9382077a6a247a12aa38d",
                "sha256:61c5a7edbd7c695e54fca029ceb351fc45cd8860119a0f83e48be44e1c464862",
                "sha256:6a2a2c724d97c1eb8cf966b16ca2915566a4904b9aad2ed9a09c748ffe14f969",
                "sha256:6d48fc57e7c1e3df57be5ae8614bab6d4e7b60f65c5457915c26892c41afc59e",
                "sha256:6f11b77ec0979f7e4dc5ae081325a2946f1fe424148d3945f943ceaede98adb8",
                "sha256:704f5572ff473a5f897745abebc6df40f22d4133c1e0a1f124e4f2bd3330ff7e",
                "sha256:725e171e0b99a66ec8605ac77fa12239dbe061482ac854d25720e2294652eeaa",
                "sha256:7cfced4a069003d8913408e10ca8ed092c49a7f6cefee9bb74b6b3e860683b45",
                "sha256:7ec465e6549ed97e9f1e5ed51c657c9ede767bc1c11552f7f4d022c4df4a977a",
                "sha256:82bddf0e72cb2af3cbba7cec1d2fd11fda0de6be8f4492223d4a268713ef2147",
                "sha256:82cd34f1081ae4ea2ede3d52f71b7be313756e99b4b5f829f89b12da552d3aa3",
                "sha256:843b9c835580d52828d8f69ea4302537337a21e6b4f1ec711a52241ba4a824f3",
                "sha256:877efb968c3d7eb2dad540b6cabf2f1d3c0fbf4b2d309a3c141f79c7e0061324",
                "sha256:8b9f19df998761babaa7f09e6bc169294eefafd6149aaa272081cbddc7ba4ca3",
                "sha256:8cf5877f7ed384dabfdcc37922c3191bf27e55b498fecece9fd5c2c7aaa34c33",
                "sha256:8d2900b7f5318bc7ad8631d3d40190b95ef2aa8cc59473b73b294e4a55e9f30f",
                "sha256:8d7b4beebb178e9183138f552238f7e6613162a42164233e2bda00cb3afac58f",
                "sha256:8f52fe6859b9db71ee609b0c0a70fea5f1e71c3462ecf144ca800d3f434f0764",
                "sha256:98f3f020a2b736566c707c8e034945c02aa94e124c24f77ca097c446f81b01f1",
                "sha256:9aa543980ab1fbf1720969af1d99095a548ea42e00361e727c58a40832439114",
                "sha256:9b99f564659cfa704a2dd82d0684207b1aadf7d02d33e54845f9fc78e06b7581",
                "sha256:9bcf86dfc8ff3e992fed847c077bd875d9e0ba2fa25d859c3a0f0f76f07f0c8d",
                "sha256:9bd0ae7cc2b85320abd5e0abad5ccee5564ed5f0cc90245d2f9a8ef330a8deae",
                "sha256:9d3c0f8567ffe7502d969c2c1b809892dc793b5d0665f602aad19895f8d508da",
                "sha256:9e5ac3437746189a9b4121db2a7b86056ac8786b12e88838696899328fc44bb2",
                "sha256:a36c506e5f8aeb40680491d39ed94670487ce6614b9d27cabe45d94cd5d63e1e",
                "sha256:a5ab722ae5a873d8dcee1f5f45ddd93c34210aed44ff2dc643b5025981908cda",
                "sha256:a96f02ba1bcd330807fc060ed91d1f7a20853da6dd449e5da4b09bfcc08fdcf5",
                "sha256:acb6b2f96f60f70e7f34efe0c3ea34ca63f19ca63ce90019c6cbca6b676e81fa",
                "sha256:ae15347a88cf8af0949a9872b57a320d2605ae069bcdf047677318bc0bba45b1",
                "sha256:af8920ce4a55ff41167ddbc20077f5698c2e710ad3353d32a07d3264f3a2021e",
                "sha256:afd825e30f8d1f521713a5669b63657bcfe5980a916c95855060048b88e1adb7",
                "sha256:b21b4031b53d25b0858d4e124f2f9131ffc1530431c6d1321805c90da78388d1",
                "sha256:b4b68c961b5cc402cbd99cca5eb2547e46ce77260eb705f4d117fd9c3f932b95",
                "sha256:b66aa6357b265670bb574f050ffceefb98549c721cf28351b748be1ef9577d93",
                "sha256:b9e240ae0ba96477682aa87899d94ddec1cc7926f9df29b1dd57b39e797d5ab5",
                "sha256:bc64d1b1dab08f679fb89c368f4c05693f58a9faf744c4d390d7ed1d8223869b",
                "sha256:bf8443781533b8d37b295016a4b53c1494fa9a03573c09ca5104550c138d5c05",
                "sha256:c26aab6ea9c54d3bed716b8851c8bfc40cb249b8e9880e250d1eddde9f709bf5",
                "sha256:c3cd1fc1dc7c376c54440aeaaa0dcc803d2126732ff5c6b68ccd619f2e64be4f",
                "sha256:c7257171bb8d4432fe9d6fdde4d55fdbe663a63636a17f7f9aaba9bcb3153ad7",
                "sha256:d42e3a3fc18acc88b838efded0e6ec3edf3e328a58c68fbd36a7263a874906c8",
                "sha256:d74fcaf87132ffc0447b3c685a9f862ffb5b43e70ea6beec2fb8057d5d2a1fea",
                "sha256:d8c1d679df4361408b628f42b26a5d62bd3e9ba7f0c0e7969f925021554755aa",
                "sha256:e856c1c7255c739434489ec9c8aa9cdf5179785d10ff20add308b5d673bed5cd",
                "sha256:eac68f96539b32fce2c9b47eb7c25bb2582bdaf1bbb360d25f564ee9e04c542b",
                "sha256:ed7326563024b6e91fef6b6c7a1a2ff0a71b97793ac33dbbcf38f6005e51ff6e",
                "sha256:ed8c3d2cd329bf779b7ed38db176738f3f8be637bb395ce9629fc76f78afe3d4",
                "sha256:f4c9bda132ad108b387c33fabfea47866af87f4ea6ffb79418004f0521e63204",
                "sha256:f643ffd2669ffd4b5a3e9b41c909b72b2a1d5e4915da90a77e119b8d48ce867a"
            ],
            "markers": "python_version >= '3.6'",
            "version": "==5.1.0"
        },
        "markdown": {
            "hashes": [
                "sha256:d43323865d89fc0cb9b20c75fc8ad313af307cc087e84b657d9eec768eddeadd",
                "sha256:e1ac7b3dc550ee80e602e71c1d168002f062e49f1b11e26a36264dafd4df2ef8"
            ],
            "index": "pypi",
            "version": "==3.5.2"
        },
        "markupsafe": {
            "hashes": [
                "sha256:00e046b6dd71aa03a41079792f8473dc494d564611a8f89bbbd7cb93295ebdcf",
                "sha256:075202fa5b72c86ad32dc7d0b56024ebdbcf2048c0ba09f1cde31bfdd57bcfff",
                "sha256:0e397ac966fdf721b2c528cf028494e86172b4feba51d65f81ffd65c63798f3f",
                "sha256:17b950fccb810b3293638215058e432159d2b71005c74371d784862b7e4683f3",
                "sha256:1f3fbcb7ef1f16e48246f704ab79d79da8a46891e2da03f8783a5b6fa41a9532",
                "sha256:2174c595a0d73a3080ca3257b40096db99799265e1c27cc5a610743acd86d62f",
                "sha256:2b7c57a4dfc4f16f7142221afe5ba4e093e09e728ca65c51f5620c9aaeb9a617",
                "sha256:2d2d793e36e230fd32babe143b04cec8a8b3eb8a3122d2aceb4a371e6b09b8df",
                "sha256:30b600cf0a7ac9234b2638fbc0fb6158ba5bdcdf46aeb631ead21248b9affbc4",
                "sha256:397081c1a0bfb5124355710fe79478cdbeb39626492b15d399526ae53422b906",
                "sha256:3a57fdd7ce31c7ff06cdfbf31dafa96cc533c21e443d57f5b1ecc6cdc668ec7f",
                "sha256:3c6b973f22eb18a789b1460b4b91bf04ae3f0c4234a0a6aa6b0a92f6f7b951d4",
                "sha256:3e53af139f8579a6d5f7b76549125f0d94d7e630761a2111bc431fd820e163b8",
                "sha256:4096e9de5c6fdf43fb4f04c26fb114f61ef0bf2e5604b6ee3019d51b69e8c371",
                "sha256:4275d846e41ecefa46e2015117a9f491e57a71ddd59bbead77e904dc02b1bed2",
                "sha256:4c31f53cdae6ecfa91a77820e8b151dba54ab528ba65dfd235c80b086d68a465",
                "sha256:4f11aa001c540f62c6166c7726f71f7573b52c68c31f014c25cc7901deea0b52",
                "sha256:5049256f536511ee3f7e1b3f87d1d1209d327e818e6ae1365e8653d7e3abb6a6",
                "sha256:58c98fee265677f63a4385256a6d7683ab1832f3ddd1e66fe948d5880c21a169",
                "sha256:598e3276b64aff0e7b3451b72e94fa3c238d452e7ddcd893c3ab324717456bad",
                "sha256:5b7b716f97b52c5a14bffdf688f971b2d5ef4029127f1ad7a513973cfd818df2",
                "sha256:5dedb4db619ba5a2787a94d877bc8ffc0566f92a01c0ef214865e54ecc9ee5e0",
                "sha256:619bc166c4f2de5caa5a633b8b7326fbe98e0ccbfacabd87268a2b15ff73a029",
                "sha256:629ddd2ca402ae6dbedfceeba9c46d5f7b2a61d9749597d4307f943ef198fc1f",
                "sha256:656f7526c69fac7f600bd1f400991cc282b417d17539a1b228617081106feb4a",
                "sha256:6ec585f69cec0aa07d945b20805be741395e28ac1627333b1c5b0105962ffced",
                "sha256:72b6be590cc35924b02c78ef34b467da4ba07e4e0f0454a2c5907f473fc50ce5",
                "sha256:7502934a33b54030eaf1194c21c692a534196063db72176b0c4028e140f8f32c",
                "sha256:7a68b554d356a91cce1236aa7682dc01df0edba8d043fd1ce607c49dd3c1edcf",
                "sha256:7b2e5a267c855eea6b4283940daa6e88a285f5f2a67f2220203786dfa59b37e9",
                "sha256:823b65d8706e32ad2df51ed89496147a42a2a6e01c13cfb6ffb8b1e92bc910bb",
                "sha256:8590b4ae07a35970728874632fed7bd57b26b0102df2d2b233b6d9d82f6c62ad",
                "sha256:8dd717634f5a044f860435c1d8c16a270ddf0ef8588d4887037c5028b859b0c3",
                "sha256:8dec4936e9c3100156f8a2dc89c4b88d5c435175ff03413b443469c7c8c5f4d1",
                "sha256:97cafb1f3cbcd3fd2b6fbfb99ae11cdb14deea0736fc2b0952ee177f2b813a46",
                "sha256:a17a92de5231666cfbe003f0e4b9b3a7ae3afb1ec2845aadc2bacc93ff85febc",
                "sha256:a549b9c31bec33820e885335b451286e2969a2d9e24879f83fe904a5ce59d70a",
                "sha256:ac07bad82163452a6884fe8fa0963fb98c2346ba78d779ec06bd7a6262132aee",
                "sha256:ae2ad8ae6ebee9d2d94b17fb62763125f3f374c25618198f40cbb8b525411900",
                "sha256:b91c037585eba9095565a3556f611e3cbfaa42ca1e865f7b8015fe5c7336d5a5",
                "sha256:bc1667f8b83f48511b94671e0e441401371dfd0f0a795c7daa4a3cd1dde55bea",
                "sha256:bec0a414d016ac1a18862a519e54b2fd0fc8bbfd6890376898a6c0891dd82e9f",
                "sha256:bf50cd79a75d181c9181df03572cdce0fbb75cc353bc350712073108cba98de5",
                "sha256:bff1b4290a66b490a2f4719358c0cdcd9bafb6b8f061e45c7a2460866bf50c2e",
                "sha256:c061bb86a71b42465156a3ee7bd58c8c2ceacdbeb95d05a99893e08b8467359a",
                "sha256:c8b29db45f8fe46ad280a7294f5c3ec36dbac9491f2d1c17345be8e69cc5928f",
                "sha256:ce409136744f6521e39fd8e2a24c53fa18ad67aa5bc7c2cf83645cce5b5c4e50",
                "sha256:d050b3361367a06d752db6ead6e7edeb0009be66bc3bae0ee9d97fb326badc2a",
                "sha256:d283d37a890ba4c1ae73ffadf8046435c76e7bc2247bbb63c00bd1a709c6544b",
                "sha256:d9fad5155d72433c921b782e58892377c44bd6252b5af2f67f16b194987338a4",
                "sha256:daa4ee5a243f0f20d528d939d06670a298dd39b1ad5f8a72a4275124a7819eff",
                "sha256:db0b55e0f3cc0be60c1f19efdde9a637c32740486004f20d1cff53c3c0ece4d2",
                "sha256:e61659ba32cf2cf1481e575d0462554625196a1f2fc06a1c777d3f48e8865d46",
                "sha256:ea3d8a3d18833cf4304cd2fc9cbb1efe188ca9b5efef2bdac7adc20594a0e46b",
                "sha256:ec6a563cff360b50eed26f13adc43e61bc0c04d94b8be985e6fb24b81f6dcfdf",
                "sha256:f5dfb42c4604dddc8e4305050aa6deb084540643ed5804d7455b5df8fe16f5e5",
                "sha256:fa173ec60341d6bb97a89f5ea19c85c5643c1e7dedebc22f5181eb73573142c5",
                "sha256:fa9db3f79de01457b03d4f01b34cf91bc0048eb2c3846ff26f66687c2f6d16ab",
                "sha256:fce659a462a1be54d2ffcacea5e3ba2d74daa74f30f5f143fe0c58636e355fdd",
                "sha256:ffee1f21e5ef0d712f9033568f8344d5da8cc2869dbd08d87c84656e6a2d2f68"
            ],
            "markers": "python_version >= '3.7'",
            "version": "==2.1.5"
        },
        "mysqlclient": {
            "hashes": [
                "sha256:329e4eec086a2336fe3541f1ce095d87a6f169d1cc8ba7b04ac68bcb234c9711",
                "sha256:33bc9fb3464e7d7c10b1eaf7336c5ff8f2a3d3b88bab432116ad2490beb3bf41",
                "sha256:3c318755e06df599338dad7625f884b8a71fcf322a9939ef78c9b3db93e1de7a",
                "sha256:4e80dcad884dd6e14949ac6daf769123223a52a6805345608bf49cdaf7bc8b3a",
                "sha256:9d3310295cb682232cadc28abd172f406c718b9ada41d2371259098ae37779d3",
                "sha256:9d4c015480c4a6b2b1602eccd9846103fc70606244788d04aa14b31c4bd1f0e2",
                "sha256:ac44777eab0a66c14cb0d38965572f762e193ec2e5c0723bcd11319cc5b693c5",
                "sha256:d43987bb9626096a302ca6ddcdd81feaeca65ced1d5fe892a6a66b808326aa54",
                "sha256:e1ebe3f41d152d7cb7c265349fdb7f1eca86ccb0ca24a90036cde48e00ceb2ab"
            ],
            "index": "pypi",
<<<<<<< HEAD
            "version": "==2.2.4"
=======
            "markers": "python_version >= '3.8'",
            "version": "==2.2.4"
        },
        "packaging": {
            "hashes": [
                "sha256:048fb0e9405036518eaaf48a55953c750c11e1a1b68e0dd1a9d62ed0c092cfc5",
                "sha256:8c491190033a9af7e1d931d0b5dacc2ef47509b34dd0de67ed209b5203fc88c7"
            ],
            "markers": "python_version >= '3.7'",
            "version": "==23.2"
>>>>>>> 9cb24f72
        },
        "pillow": {
            "hashes": [
                "sha256:0304004f8067386b477d20a518b50f3fa658a28d44e4116970abfcd94fac34a8",
                "sha256:0689b5a8c5288bc0504d9fcee48f61a6a586b9b98514d7d29b840143d6734f39",
                "sha256:0eae2073305f451d8ecacb5474997c08569fb4eb4ac231ffa4ad7d342fdc25ac",
                "sha256:0fb3e7fc88a14eacd303e90481ad983fd5b69c761e9e6ef94c983f91025da869",
                "sha256:11fa2e5984b949b0dd6d7a94d967743d87c577ff0b83392f17cb3990d0d2fd6e",
                "sha256:127cee571038f252a552760076407f9cff79761c3d436a12af6000cd182a9d04",
                "sha256:154e939c5f0053a383de4fd3d3da48d9427a7e985f58af8e94d0b3c9fcfcf4f9",
                "sha256:15587643b9e5eb26c48e49a7b33659790d28f190fc514a322d55da2fb5c2950e",
                "sha256:170aeb00224ab3dc54230c797f8404507240dd868cf52066f66a41b33169bdbe",
                "sha256:1b5e1b74d1bd1b78bc3477528919414874748dd363e6272efd5abf7654e68bef",
                "sha256:1da3b2703afd040cf65ec97efea81cfba59cdbed9c11d8efc5ab09df9509fc56",
                "sha256:1e23412b5c41e58cec602f1135c57dfcf15482013ce6e5f093a86db69646a5aa",
                "sha256:2247178effb34a77c11c0e8ac355c7a741ceca0a732b27bf11e747bbc950722f",
                "sha256:257d8788df5ca62c980314053197f4d46eefedf4e6175bc9412f14412ec4ea2f",
                "sha256:3031709084b6e7852d00479fd1d310b07d0ba82765f973b543c8af5061cf990e",
                "sha256:322209c642aabdd6207517e9739c704dc9f9db943015535783239022002f054a",
                "sha256:322bdf3c9b556e9ffb18f93462e5f749d3444ce081290352c6070d014c93feb2",
                "sha256:33870dc4653c5017bf4c8873e5488d8f8d5f8935e2f1fb9a2208c47cdd66efd2",
                "sha256:35bb52c37f256f662abdfa49d2dfa6ce5d93281d323a9af377a120e89a9eafb5",
                "sha256:3c31822339516fb3c82d03f30e22b1d038da87ef27b6a78c9549888f8ceda39a",
                "sha256:3eedd52442c0a5ff4f887fab0c1c0bb164d8635b32c894bc1faf4c618dd89df2",
                "sha256:3ff074fc97dd4e80543a3e91f69d58889baf2002b6be64347ea8cf5533188213",
                "sha256:47c0995fc4e7f79b5cfcab1fc437ff2890b770440f7696a3ba065ee0fd496563",
                "sha256:49d9ba1ed0ef3e061088cd1e7538a0759aab559e2e0a80a36f9fd9d8c0c21591",
                "sha256:51f1a1bffc50e2e9492e87d8e09a17c5eea8409cda8d3f277eb6edc82813c17c",
                "sha256:52a50aa3fb3acb9cf7213573ef55d31d6eca37f5709c69e6858fe3bc04a5c2a2",
                "sha256:54f1852cd531aa981bc0965b7d609f5f6cc8ce8c41b1139f6ed6b3c54ab82bfb",
                "sha256:609448742444d9290fd687940ac0b57fb35e6fd92bdb65386e08e99af60bf757",
                "sha256:69ffdd6120a4737710a9eee73e1d2e37db89b620f702754b8f6e62594471dee0",
                "sha256:6fad5ff2f13d69b7e74ce5b4ecd12cc0ec530fcee76356cac6742785ff71c452",
                "sha256:7049e301399273a0136ff39b84c3678e314f2158f50f517bc50285fb5ec847ad",
                "sha256:70c61d4c475835a19b3a5aa42492409878bbca7438554a1f89d20d58a7c75c01",
                "sha256:716d30ed977be8b37d3ef185fecb9e5a1d62d110dfbdcd1e2a122ab46fddb03f",
                "sha256:753cd8f2086b2b80180d9b3010dd4ed147efc167c90d3bf593fe2af21265e5a5",
                "sha256:773efe0603db30c281521a7c0214cad7836c03b8ccff897beae9b47c0b657d61",
                "sha256:7823bdd049099efa16e4246bdf15e5a13dbb18a51b68fa06d6c1d4d8b99a796e",
                "sha256:7c8f97e8e7a9009bcacbe3766a36175056c12f9a44e6e6f2d5caad06dcfbf03b",
                "sha256:823ef7a27cf86df6597fa0671066c1b596f69eba53efa3d1e1cb8b30f3533068",
                "sha256:8373c6c251f7ef8bda6675dd6d2b3a0fcc31edf1201266b5cf608b62a37407f9",
                "sha256:83b2021f2ade7d1ed556bc50a399127d7fb245e725aa0113ebd05cfe88aaf588",
                "sha256:870ea1ada0899fd0b79643990809323b389d4d1d46c192f97342eeb6ee0b8483",
                "sha256:8d12251f02d69d8310b046e82572ed486685c38f02176bd08baf216746eb947f",
                "sha256:9c23f307202661071d94b5e384e1e1dc7dfb972a28a2310e4ee16103e66ddb67",
                "sha256:9d189550615b4948f45252d7f005e53c2040cea1af5b60d6f79491a6e147eef7",
                "sha256:a086c2af425c5f62a65e12fbf385f7c9fcb8f107d0849dba5839461a129cf311",
                "sha256:a2b56ba36e05f973d450582fb015594aaa78834fefe8dfb8fcd79b93e64ba4c6",
                "sha256:aebb6044806f2e16ecc07b2a2637ee1ef67a11840a66752751714a0d924adf72",
                "sha256:b1b3020d90c2d8e1dae29cf3ce54f8094f7938460fb5ce8bc5c01450b01fbaf6",
                "sha256:b4b6b1e20608493548b1f32bce8cca185bf0480983890403d3b8753e44077129",
                "sha256:b6f491cdf80ae540738859d9766783e3b3c8e5bd37f5dfa0b76abdecc5081f13",
                "sha256:b792a349405fbc0163190fde0dc7b3fef3c9268292586cf5645598b48e63dc67",
                "sha256:b7c2286c23cd350b80d2fc9d424fc797575fb16f854b831d16fd47ceec078f2c",
                "sha256:babf5acfede515f176833ed6028754cbcd0d206f7f614ea3447d67c33be12516",
                "sha256:c365fd1703040de1ec284b176d6af5abe21b427cb3a5ff68e0759e1e313a5e7e",
                "sha256:c4225f5220f46b2fde568c74fca27ae9771536c2e29d7c04f4fb62c83275ac4e",
                "sha256:c570f24be1e468e3f0ce7ef56a89a60f0e05b30a3669a459e419c6eac2c35364",
                "sha256:c6dafac9e0f2b3c78df97e79af707cdc5ef8e88208d686a4847bab8266870023",
                "sha256:c8de2789052ed501dd829e9cae8d3dcce7acb4777ea4a479c14521c942d395b1",
                "sha256:cb28c753fd5eb3dd859b4ee95de66cc62af91bcff5db5f2571d32a520baf1f04",
                "sha256:cb4c38abeef13c61d6916f264d4845fab99d7b711be96c326b84df9e3e0ff62d",
                "sha256:d1b35bcd6c5543b9cb547dee3150c93008f8dd0f1fef78fc0cd2b141c5baf58a",
                "sha256:d8e6aeb9201e655354b3ad049cb77d19813ad4ece0df1249d3c793de3774f8c7",
                "sha256:d8ecd059fdaf60c1963c58ceb8997b32e9dc1b911f5da5307aab614f1ce5c2fb",
                "sha256:da2b52b37dad6d9ec64e653637a096905b258d2fc2b984c41ae7d08b938a67e4",
                "sha256:e87f0b2c78157e12d7686b27d63c070fd65d994e8ddae6f328e0dcf4a0cd007e",
                "sha256:edca80cbfb2b68d7b56930b84a0e45ae1694aeba0541f798e908a49d66b837f1",
                "sha256:f379abd2f1e3dddb2b61bc67977a6b5a0a3f7485538bcc6f39ec76163891ee48",
                "sha256:fe4c15f6c9285dc54ce6553a3ce908ed37c8f3825b5a51a15c91442bb955b868"
            ],
            "index": "pypi",
            "version": "==10.2.0"
        },
        "platformdirs": {
            "hashes": [
                "sha256:0614df2a2f37e1a662acbd8e2b25b92ccf8632929bc6d43467e17fe89c75e068",
                "sha256:ef0cc731df711022c174543cb70a9b5bd22e5a9337c8624ef2c2ceb8ddad8768"
            ],
            "markers": "python_version >= '3.8'",
            "version": "==4.2.0"
        },
        "pluggy": {
            "hashes": [
                "sha256:7db9f7b503d67d1c5b95f59773ebb58a8c1c288129a88665838012cfb07b8981",
                "sha256:8c85c2876142a764e5b7548e7d9a0e0ddb46f5185161049a79b7e974454223be"
            ],
            "markers": "python_version >= '3.8'",
            "version": "==1.4.0"
        },
        "prometheus-client": {
            "hashes": [
                "sha256:287629d00b147a32dcb2be0b9df905da599b2d82f80377083ec8463309a4bb89",
                "sha256:cde524a85bce83ca359cc837f28b8c0db5cac7aa653a588fd7e84ba061c329e7"
            ],
            "markers": "python_version >= '3.8'",
            "version": "==0.20.0"
        },
        "prompt-toolkit": {
            "hashes": [
                "sha256:3527b7af26106cbc65a040bcc84839a3566ec1b051bb0bfe953631e704b0ff7d",
                "sha256:a11a29cb3bf0a28a387fe5122cdb649816a957cd9261dcedf8c9f1fef33eacf6"
            ],
            "markers": "python_full_version >= '3.7.0'",
            "version": "==3.0.43"
        },
        "pycparser": {
            "hashes": [
                "sha256:8ee45429555515e1f6b185e78100aea234072576aa43ab53aefcae078162fca9",
                "sha256:e644fdec12f7872f86c58ff790da456218b10f863970249516d60a5eaca77206"
            ],
            "version": "==2.21"
        },
        "pycryptodome": {
            "hashes": [
                "sha256:06d6de87c19f967f03b4cf9b34e538ef46e99a337e9a61a77dbe44b2cbcf0690",
                "sha256:09609209ed7de61c2b560cc5c8c4fbf892f8b15b1faf7e4cbffac97db1fffda7",
                "sha256:210ba1b647837bfc42dd5a813cdecb5b86193ae11a3f5d972b9a0ae2c7e9e4b4",
                "sha256:2a1250b7ea809f752b68e3e6f3fd946b5939a52eaeea18c73bdab53e9ba3c2dd",
                "sha256:2ab6ab0cb755154ad14e507d1df72de9897e99fd2d4922851a276ccc14f4f1a5",
                "sha256:3427d9e5310af6680678f4cce149f54e0bb4af60101c7f2c16fdf878b39ccccc",
                "sha256:3cd3ef3aee1079ae44afaeee13393cf68b1058f70576b11439483e34f93cf818",
                "sha256:405002eafad114a2f9a930f5db65feef7b53c4784495dd8758069b89baf68eab",
                "sha256:417a276aaa9cb3be91f9014e9d18d10e840a7a9b9a9be64a42f553c5b50b4d1d",
                "sha256:4401564ebf37dfde45d096974c7a159b52eeabd9969135f0426907db367a652a",
                "sha256:49a4c4dc60b78ec41d2afa392491d788c2e06edf48580fbfb0dd0f828af49d25",
                "sha256:5601c934c498cd267640b57569e73793cb9a83506f7c73a8ec57a516f5b0b091",
                "sha256:6e0e4a987d38cfc2e71b4a1b591bae4891eeabe5fa0f56154f576e26287bfdea",
                "sha256:76658f0d942051d12a9bd08ca1b6b34fd762a8ee4240984f7c06ddfb55eaf15a",
                "sha256:76cb39afede7055127e35a444c1c041d2e8d2f1f9c121ecef573757ba4cd2c3c",
                "sha256:8d6b98d0d83d21fb757a182d52940d028564efe8147baa9ce0f38d057104ae72",
                "sha256:9b3ae153c89a480a0ec402e23db8d8d84a3833b65fa4b15b81b83be9d637aab9",
                "sha256:a60fedd2b37b4cb11ccb5d0399efe26db9e0dd149016c1cc6c8161974ceac2d6",
                "sha256:ac1c7c0624a862f2e53438a15c9259d1655325fc2ec4392e66dc46cdae24d044",
                "sha256:acae12b9ede49f38eb0ef76fdec2df2e94aad85ae46ec85be3648a57f0a7db04",
                "sha256:acc2614e2e5346a4a4eab6e199203034924313626f9620b7b4b38e9ad74b7e0c",
                "sha256:acf6e43fa75aca2d33e93409f2dafe386fe051818ee79ee8a3e21de9caa2ac9e",
                "sha256:baee115a9ba6c5d2709a1e88ffe62b73ecc044852a925dcb67713a288c4ec70f",
                "sha256:c18b381553638414b38705f07d1ef0a7cf301bc78a5f9bc17a957eb19446834b",
                "sha256:d29daa681517f4bc318cd8a23af87e1f2a7bad2fe361e8aa29c77d652a065de4",
                "sha256:d5954acfe9e00bc83ed9f5cb082ed22c592fbbef86dc48b907238be64ead5c33",
                "sha256:ec0bb1188c1d13426039af8ffcb4dbe3aad1d7680c35a62d8eaf2a529b5d3d4f",
                "sha256:ec1f93feb3bb93380ab0ebf8b859e8e5678c0f010d2d78367cf6bc30bfeb148e",
                "sha256:f0e6d631bae3f231d3634f91ae4da7a960f7ff87f2865b2d2b831af1dfb04e9a",
                "sha256:f35d6cee81fa145333137009d9c8ba90951d7d77b67c79cbe5f03c7eb74d8fe2",
                "sha256:f47888542a0633baff535a04726948e876bf1ed880fddb7c10a736fa99146ab3",
                "sha256:fb3b87461fa35afa19c971b0a2b7456a7b1db7b4eba9a8424666104925b78128"
            ],
            "index": "pypi",
            "markers": "python_version >= '2.7' and python_version not in '3.0, 3.1, 3.2, 3.3, 3.4'",
            "version": "==3.20.0"
        },
        "pyld": {
            "hashes": [
                "sha256:311e350f0dbc964311c79c28e86f84e195a81d06fef5a6f6ac2a4f6391ceeacc",
                "sha256:6dab9905644616df33f8755489fc9b354ed7d832d387b7d1974b4fbd3b8d2a89"
            ],
            "index": "pypi",
            "version": "==2.0.4"
        },
        "pytest": {
            "hashes": [
                "sha256:d4051d623a2e0b7e51960ba963193b09ce6daeb9759a451844a21e4ddedfc1bd",
                "sha256:edfaaef32ce5172d5466b5127b42e0d6d35ebbe4453f0e3505d96afd93f6b096"
            ],
            "markers": "python_version >= '3.8'",
            "version": "==8.0.2"
        },
        "pytest-django": {
            "hashes": [
                "sha256:5d054fe011c56f3b10f978f41a8efb2e5adfc7e680ef36fb571ada1f24779d90",
                "sha256:ca1ddd1e0e4c227cf9e3e40a6afc6d106b3e70868fd2ac5798a22501271cd0c7"
            ],
            "index": "pypi",
            "markers": "python_version >= '3.8'",
            "version": "==4.8.0"
        },
        "pytest-mock": {
            "hashes": [
                "sha256:0972719a7263072da3a21c7f4773069bcc7486027d7e8e1f81d98a47e701bc4f",
                "sha256:31a40f038c22cad32287bb43932054451ff5583ff094bca6f675df2f8bc1a6e9"
            ],
            "index": "pypi",
            "markers": "python_version >= '3.8'",
            "version": "==3.12.0"
        },
        "python-dateutil": {
            "hashes": [
                "sha256:0123cacc1627ae19ddf3c27a5de5bd67ee4586fbdd6440d9748f8abb483d3e86",
                "sha256:961d03dc3453ebbc59dbdea9e4e11c5651520a876d0f4db161e8674aae935da9"
            ],
            "markers": "python_version >= '2.7' and python_version not in '3.0, 3.1, 3.2, 3.3'",
            "version": "==2.8.2"
        },
        "pytz": {
            "hashes": [
                "sha256:2a29735ea9c18baf14b448846bde5a48030ed267578472d8955cd0e7443a9812",
                "sha256:328171f4e3623139da4983451950b28e95ac706e13f3f2630a879749e7a8b319"
<<<<<<< HEAD
            ],
            "version": "==2024.1"
=======
            ],
            "version": "==2024.1"
        },
        "redis": {
            "hashes": [
                "sha256:0dab495cd5753069d3bc650a0dde8a8f9edde16fc5691b689a566eda58100d0f",
                "sha256:ed4802971884ae19d640775ba3b03aa2e7bd5e8fb8dfaed2decce4d0fc48391f"
            ],
            "version": "==5.0.1"
        },
        "requests": {
            "hashes": [
                "sha256:58cd2187c01e70e6e26505bca751777aa9f2ee0b7f4300988b709f44e013003f",
                "sha256:942c5a758f98d790eaed1a29cb6eefc7ffb0d1cf7af05c3d2791656dbd6ad1e1"
            ],
            "index": "pypi",
            "markers": "python_version >= '3.7'",
            "version": "==2.31.0"
        },
        "requests-cache": {
            "hashes": [
                "sha256:490324301bf0cb924ff4e6324bd2613453e7e1f847353928b08adb0fdfb7f722",
                "sha256:db1c709ca343cc1cd5b6c8b1a5387298eceed02306a6040760db538c885e3838"
            ],
            "index": "pypi",
            "markers": "python_version >= '3.8'",
            "version": "==1.2.0"
        },
        "requests-http-signature": {
            "hashes": [
                "sha256:5770fa5c6cd9dd700bc2aa92d3d1dd8e26b9a7c083585d2db0c8bf9ec482c906",
                "sha256:ebc5b2fbb95d4519385afd385b31a34e9bdff20fd0b3f36e8ce42945b8340997"
            ],
            "index": "pypi",
            "version": "==0.7.1"
        },
        "six": {
            "hashes": [
                "sha256:1e61c37477a1626458e36f7b1d82aa5c9b094fa4802892072e49de9c60c4c926",
                "sha256:8abb2f1d86890a2dfb989f9a77cfcfd3e47c2a354b01111771326f8aa26e0254"
            ],
            "markers": "python_version >= '2.7' and python_version not in '3.0, 3.1, 3.2, 3.3'",
            "version": "==1.16.0"
>>>>>>> 9cb24f72
        },
        "sqlparse": {
            "hashes": [
                "sha256:5430a4fe2ac7d0f93e66f1efc6e1338a41884b7ddf2a350cedd20ccc4d9d28f3",
                "sha256:d446183e84b8349fa3061f0fe7f06ca94ba65b426946ffebe6e3e8295332420c"
            ],
            "markers": "python_version >= '3.5'",
            "version": "==0.4.4"
        },
        "tornado": {
            "hashes": [
                "sha256:02ccefc7d8211e5a7f9e8bc3f9e5b0ad6262ba2fbb683a6443ecc804e5224ce0",
                "sha256:10aeaa8006333433da48dec9fe417877f8bcc21f48dda8d661ae79da357b2a63",
                "sha256:27787de946a9cffd63ce5814c33f734c627a87072ec7eed71f7fc4417bb16263",
                "sha256:6f8a6c77900f5ae93d8b4ae1196472d0ccc2775cc1dfdc9e7727889145c45052",
                "sha256:71ddfc23a0e03ef2df1c1397d859868d158c8276a0603b96cf86892bff58149f",
                "sha256:72291fa6e6bc84e626589f1c29d90a5a6d593ef5ae68052ee2ef000dfd273dee",
                "sha256:88b84956273fbd73420e6d4b8d5ccbe913c65d31351b4c004ae362eba06e1f78",
                "sha256:e43bc2e5370a6a8e413e1e1cd0c91bedc5bd62a74a532371042a18ef19e10579",
                "sha256:f0251554cdd50b4b44362f73ad5ba7126fc5b2c2895cc62b14a1c2d7ea32f212",
                "sha256:f7894c581ecdcf91666a0912f18ce5e757213999e183ebfc2c3fdbf4d5bd764e",
                "sha256:fd03192e287fbd0899dd8f81c6fb9cbbc69194d2074b38f384cb6fa72b80e9c2"
            ],
            "markers": "python_version >= '3.8'",
            "version": "==6.4"
        },
        "typing-extensions": {
            "hashes": [
                "sha256:69b1a937c3a517342112fb4c6df7e72fc39a38e7891a5730ed4985b5214b5475",
                "sha256:b0abd7c89e8fb96f98db18d86106ff1d90ab692004eb746cf6eda2682f91b3cb"
            ],
            "markers": "python_version >= '3.8'",
            "version": "==4.10.0"
        },
        "tzdata": {
            "hashes": [
                "sha256:2674120f8d891909751c38abcdfd386ac0a5a1127954fbc332af6b5ceae07efd",
                "sha256:9068bc196136463f5245e51efda838afa15aaeca9903f49050dfa2679db4d252"
            ],
            "markers": "python_version >= '2'",
            "version": "==2024.1"
        },
        "url-normalize": {
            "hashes": [
                "sha256:d23d3a070ac52a67b83a1c59a0e68f8608d1cd538783b401bc9de2c0fac999b2",
                "sha256:ec3c301f04e5bb676d333a7fa162fa977ad2ca04b7e652bfc9fac4e405728eed"
            ],
            "markers": "python_version >= '2.7' and python_version not in '3.0, 3.1, 3.2, 3.3, 3.4, 3.5'",
            "version": "==1.4.3"
        },
        "urllib3": {
            "hashes": [
                "sha256:450b20ec296a467077128bff42b73080516e71b56ff59a60a02bef2232c4fa9d",
                "sha256:d0570876c61ab9e520d776c38acbbb5b05a776d3f9ff98a5c8fd5162a444cf19"
            ],
            "markers": "python_version >= '3.8'",
            "version": "==2.2.1"
        },
        "uwsgi": {
            "hashes": [
                "sha256:77b6dd5cd633f4ae87ee393f7701f617736815499407376e78f3d16467523afe"
            ],
            "index": "pypi",
            "version": "==2.0.24"
<<<<<<< HEAD
=======
        },
        "vine": {
            "hashes": [
                "sha256:40fdf3c48b2cfe1c38a49e9ae2da6fda88e4794c810050a728bd7413811fb1dc",
                "sha256:8b62e981d35c41049211cf62a0a1242d8c1ee9bd15bb196ce38aefd6799e61e0"
            ],
            "markers": "python_version >= '3.6'",
            "version": "==5.1.0"
        },
        "wcwidth": {
            "hashes": [
                "sha256:3da69048e4540d84af32131829ff948f1e022c1c6bdb8d6102117aac784f6859",
                "sha256:72ea0c06399eb286d978fdedb6923a9eb47e1c486ce63e9b4e64fc18303972b5"
            ],
            "version": "==0.2.13"
>>>>>>> 9cb24f72
        },
        "whitenoise": {
            "hashes": [
                "sha256:8998f7370973447fac1e8ef6e8ded2c5209a7b1f67c1012866dbcd09681c3251",
                "sha256:b1f9db9bf67dc183484d760b99f4080185633136a273a03f6436034a41064146"
            ],
            "index": "pypi",
            "version": "==6.6.0"
        }
    },
    "develop": {
        "black": {
            "hashes": [
                "sha256:057c3dc602eaa6fdc451069bd027a1b2635028b575a6c3acfd63193ced20d9c8",
                "sha256:08654d0797e65f2423f850fc8e16a0ce50925f9337fb4a4a176a7aa4026e63f8",
                "sha256:163baf4ef40e6897a2a9b83890e59141cc8c2a98f2dda5080dc15c00ee1e62cd",
                "sha256:1e08fb9a15c914b81dd734ddd7fb10513016e5ce7e6704bdd5e1251ceee51ac9",
                "sha256:4dd76e9468d5536abd40ffbc7a247f83b2324f0c050556d9c371c2b9a9a95e31",
                "sha256:4f9de21bafcba9683853f6c96c2d515e364aee631b178eaa5145fc1c61a3cc92",
                "sha256:61a0391772490ddfb8a693c067df1ef5227257e72b0e4108482b8d41b5aee13f",
                "sha256:6981eae48b3b33399c8757036c7f5d48a535b962a7c2310d19361edeef64ce29",
                "sha256:7e53a8c630f71db01b28cd9602a1ada68c937cbf2c333e6ed041390d6968faf4",
                "sha256:810d445ae6069ce64030c78ff6127cd9cd178a9ac3361435708b907d8a04c693",
                "sha256:93601c2deb321b4bad8f95df408e3fb3943d85012dddb6121336b8e24a0d1218",
                "sha256:992e451b04667116680cb88f63449267c13e1ad134f30087dec8527242e9862a",
                "sha256:9db528bccb9e8e20c08e716b3b09c6bdd64da0dd129b11e160bf082d4642ac23",
                "sha256:a0057f800de6acc4407fe75bb147b0c2b5cbb7c3ed110d3e5999cd01184d53b0",
                "sha256:ba15742a13de85e9b8f3239c8f807723991fbfae24bad92d34a2b12e81904982",
                "sha256:bce4f25c27c3435e4dace4815bcb2008b87e167e3bf4ee47ccdc5ce906eb4894",
                "sha256:ca610d29415ee1a30a3f30fab7a8f4144e9d34c89a235d81292a1edb2b55f540",
                "sha256:d533d5e3259720fdbc1b37444491b024003e012c5173f7d06825a77508085430",
                "sha256:d84f29eb3ee44859052073b7636533ec995bd0f64e2fb43aeceefc70090e752b",
                "sha256:e37c99f89929af50ffaf912454b3e3b47fd64109659026b678c091a4cd450fb2",
                "sha256:e8a6ae970537e67830776488bca52000eaa37fa63b9988e8c487458d9cd5ace6",
                "sha256:faf2ee02e6612577ba0181f4347bcbcf591eb122f7841ae5ba233d12c39dcb4d"
            ],
            "index": "pypi",
<<<<<<< HEAD
=======
            "markers": "python_version >= '3.8'",
>>>>>>> 9cb24f72
            "version": "==24.2.0"
        },
        "click": {
            "hashes": [
                "sha256:ae74fb96c20a0277a1d615f1e4d73c8414f5a98db8b799a7931d1582f3390c28",
                "sha256:ca9853ad459e787e2192211578cc907e7594e294c7ccc834310722b41b9ca6de"
            ],
            "markers": "python_version >= '3.7'",
            "version": "==8.1.7"
        },
        "flake8": {
            "hashes": [
                "sha256:33f96621059e65eec474169085dc92bf26e7b2d47366b70be2f67ab80dc25132",
                "sha256:a6dfbb75e03252917f2473ea9653f7cd799c3064e54d4c8140044c5c065f53c3"
            ],
            "index": "pypi",
            "version": "==7.0.0"
        },
        "gunicorn": {
            "hashes": [
                "sha256:3213aa5e8c24949e792bcacfc176fef362e7aac80b76c56f6b5122bf350722f0",
                "sha256:88ec8bff1d634f98e61b9f65bc4bf3cd918a90806c6f5c48bc5603849ec81033"
            ],
            "index": "pypi",
            "version": "==21.2.0"
        },
        "iniconfig": {
            "hashes": [
                "sha256:2d91e135bf72d31a410b17c16da610a82cb55f6b0477d1a902134b24a455b8b3",
                "sha256:b6a85871a79d2e3b22d2d1b94ac2824226a63c6b741c88f7ae975f18b6778374"
            ],
            "markers": "python_version >= '3.7'",
            "version": "==2.0.0"
        },
        "isort": {
            "hashes": [
                "sha256:48fdfcb9face5d58a4f6dde2e72a1fb8dcaf8ab26f95ab49fab84c2ddefb0109",
                "sha256:8ca5e72a8d85860d5a3fa69b8745237f2939afe12dbf656afbcb47fe72d947a6"
            ],
            "index": "pypi",
            "version": "==5.13.2"
        },
        "mccabe": {
            "hashes": [
                "sha256:348e0240c33b60bbdf4e523192ef919f28cb2c3d7d5c7794f74009290f236325",
                "sha256:6c2d30ab6be0e4a46919781807b4f0d834ebdd6c6e3dca0bda5a15f863427b6e"
            ],
            "markers": "python_version >= '3.6'",
            "version": "==0.7.0"
        },
        "mypy": {
            "hashes": [
                "sha256:028cf9f2cae89e202d7b6593cd98db6759379f17a319b5faf4f9978d7084cdc6",
                "sha256:2afecd6354bbfb6e0160f4e4ad9ba6e4e003b767dd80d85516e71f2e955ab50d",
                "sha256:2b5b6c721bd4aabaadead3a5e6fa85c11c6c795e0c81a7215776ef8afc66de02",
                "sha256:42419861b43e6962a649068a61f4a4839205a3ef525b858377a960b9e2de6e0d",
                "sha256:42c6680d256ab35637ef88891c6bd02514ccb7e1122133ac96055ff458f93fc3",
                "sha256:485a8942f671120f76afffff70f259e1cd0f0cfe08f81c05d8816d958d4577d3",
                "sha256:4c886c6cce2d070bd7df4ec4a05a13ee20c0aa60cb587e8d1265b6c03cf91da3",
                "sha256:4e6d97288757e1ddba10dd9549ac27982e3e74a49d8d0179fc14d4365c7add66",
                "sha256:4ef4be7baf08a203170f29e89d79064463b7fc7a0908b9d0d5114e8009c3a259",
                "sha256:51720c776d148bad2372ca21ca29256ed483aa9a4cdefefcef49006dff2a6835",
                "sha256:52825b01f5c4c1c4eb0db253ec09c7aa17e1a7304d247c48b6f3599ef40db8bd",
                "sha256:538fd81bb5e430cc1381a443971c0475582ff9f434c16cd46d2c66763ce85d9d",
                "sha256:5c1538c38584029352878a0466f03a8ee7547d7bd9f641f57a0f3017a7c905b8",
                "sha256:6ff8b244d7085a0b425b56d327b480c3b29cafbd2eff27316a004f9a7391ae07",
                "sha256:7178def594014aa6c35a8ff411cf37d682f428b3b5617ca79029d8ae72f5402b",
                "sha256:720a5ca70e136b675af3af63db533c1c8c9181314d207568bbe79051f122669e",
                "sha256:7f1478736fcebb90f97e40aff11a5f253af890c845ee0c850fe80aa060a267c6",
                "sha256:855fe27b80375e5c5878492f0729540db47b186509c98dae341254c8f45f42ae",
                "sha256:8963b83d53ee733a6e4196954502b33567ad07dfd74851f32be18eb932fb1cb9",
                "sha256:9261ed810972061388918c83c3f5cd46079d875026ba97380f3e3978a72f503d",
                "sha256:99b00bc72855812a60d253420d8a2eae839b0afa4938f09f4d2aa9bb4654263a",
                "sha256:ab3c84fa13c04aeeeabb2a7f67a25ef5d77ac9d6486ff33ded762ef353aa5592",
                "sha256:afe3fe972c645b4632c563d3f3eff1cdca2fa058f730df2b93a35e3b0c538218",
                "sha256:d19c413b3c07cbecf1f991e2221746b0d2a9410b59cb3f4fb9557f0365a1a817",
                "sha256:df9824ac11deaf007443e7ed2a4a26bebff98d2bc43c6da21b2b64185da011c4",
                "sha256:e46f44b54ebddbeedbd3d5b289a893219065ef805d95094d16a0af6630f5d410",
                "sha256:f5ac9a4eeb1ec0f1ccdc6f326bcdb464de5f80eb07fb38b5ddd7b0de6bc61e55"
            ],
            "index": "pypi",
            "version": "==1.8.0"
        },
        "mypy-extensions": {
            "hashes": [
                "sha256:4392f6c0eb8a5668a69e23d168ffa70f0be9ccfd32b5cc2d26a34ae5b844552d",
                "sha256:75dbf8955dc00442a438fc4d0666508a9a97b6bd41aa2f0ffe9d2f2725af0782"
            ],
            "markers": "python_version >= '3.5'",
            "version": "==1.0.0"
        },
        "packaging": {
            "hashes": [
                "sha256:048fb0e9405036518eaaf48a55953c750c11e1a1b68e0dd1a9d62ed0c092cfc5",
                "sha256:8c491190033a9af7e1d931d0b5dacc2ef47509b34dd0de67ed209b5203fc88c7"
            ],
            "markers": "python_version >= '3.7'",
            "version": "==23.2"
        },
        "pathspec": {
            "hashes": [
                "sha256:a0d503e138a4c123b27490a4f7beda6a01c6f288df0e4a8b79c7eb0dc7b4cc08",
                "sha256:a482d51503a1ab33b1c67a6c3813a26953dbdc71c31dacaef9a838c4e29f5712"
            ],
            "markers": "python_version >= '3.8'",
            "version": "==0.12.1"
        },
        "platformdirs": {
            "hashes": [
                "sha256:0614df2a2f37e1a662acbd8e2b25b92ccf8632929bc6d43467e17fe89c75e068",
                "sha256:ef0cc731df711022c174543cb70a9b5bd22e5a9337c8624ef2c2ceb8ddad8768"
            ],
            "markers": "python_version >= '3.8'",
            "version": "==4.2.0"
<<<<<<< HEAD
=======
        },
        "pluggy": {
            "hashes": [
                "sha256:7db9f7b503d67d1c5b95f59773ebb58a8c1c288129a88665838012cfb07b8981",
                "sha256:8c85c2876142a764e5b7548e7d9a0e0ddb46f5185161049a79b7e974454223be"
            ],
            "markers": "python_version >= '3.8'",
            "version": "==1.4.0"
>>>>>>> 9cb24f72
        },
        "pycodestyle": {
            "hashes": [
                "sha256:41ba0e7afc9752dfb53ced5489e89f8186be00e599e712660695b7a75ff2663f",
                "sha256:44fe31000b2d866f2e41841b18528a505fbd7fef9017b04eff4e2648a0fadc67"
            ],
            "markers": "python_version >= '3.8'",
            "version": "==2.11.1"
        },
        "pyflakes": {
            "hashes": [
                "sha256:1c61603ff154621fb2a9172037d84dca3500def8c8b630657d1701f026f8af3f",
                "sha256:84b5be138a2dfbb40689ca07e2152deb896a65c3a3e24c251c5c62489568074a"
            ],
            "markers": "python_version >= '3.8'",
            "version": "==3.2.0"
        },
        "pytest": {
            "hashes": [
                "sha256:d4051d623a2e0b7e51960ba963193b09ce6daeb9759a451844a21e4ddedfc1bd",
                "sha256:edfaaef32ce5172d5466b5127b42e0d6d35ebbe4453f0e3505d96afd93f6b096"
            ],
            "markers": "python_version >= '3.8'",
            "version": "==8.0.2"
        },
        "pytest-mock": {
            "hashes": [
                "sha256:0972719a7263072da3a21c7f4773069bcc7486027d7e8e1f81d98a47e701bc4f",
                "sha256:31a40f038c22cad32287bb43932054451ff5583ff094bca6f675df2f8bc1a6e9"
            ],
            "index": "pypi",
            "markers": "python_version >= '3.8'",
            "version": "==3.12.0"
        },
        "typing-extensions": {
            "hashes": [
                "sha256:69b1a937c3a517342112fb4c6df7e72fc39a38e7891a5730ed4985b5214b5475",
                "sha256:b0abd7c89e8fb96f98db18d86106ff1d90ab692004eb746cf6eda2682f91b3cb"
            ],
            "markers": "python_version >= '3.8'",
            "version": "==4.10.0"
        },
        "watchdog": {
            "hashes": [
                "sha256:11e12fafb13372e18ca1bbf12d50f593e7280646687463dd47730fd4f4d5d257",
                "sha256:2895bf0518361a9728773083908801a376743bcc37dfa252b801af8fd281b1ca",
                "sha256:39cb34b1f1afbf23e9562501673e7146777efe95da24fab5707b88f7fb11649b",
                "sha256:45cc09cc4c3b43fb10b59ef4d07318d9a3ecdbff03abd2e36e77b6dd9f9a5c85",
                "sha256:4986db5e8880b0e6b7cd52ba36255d4793bf5cdc95bd6264806c233173b1ec0b",
                "sha256:5369136a6474678e02426bd984466343924d1df8e2fd94a9b443cb7e3aa20d19",
                "sha256:557ba04c816d23ce98a06e70af6abaa0485f6d94994ec78a42b05d1c03dcbd50",
                "sha256:6a4db54edea37d1058b08947c789a2354ee02972ed5d1e0dca9b0b820f4c7f92",
                "sha256:6a80d5cae8c265842c7419c560b9961561556c4361b297b4c431903f8c33b269",
                "sha256:6a9c71a0b02985b4b0b6d14b875a6c86ddea2fdbebd0c9a720a806a8bbffc69f",
                "sha256:6c47bdd680009b11c9ac382163e05ca43baf4127954c5f6d0250e7d772d2b80c",
                "sha256:6e949a8a94186bced05b6508faa61b7adacc911115664ccb1923b9ad1f1ccf7b",
                "sha256:73c7a935e62033bd5e8f0da33a4dcb763da2361921a69a5a95aaf6c93aa03a87",
                "sha256:76ad8484379695f3fe46228962017a7e1337e9acadafed67eb20aabb175df98b",
                "sha256:8350d4055505412a426b6ad8c521bc7d367d1637a762c70fdd93a3a0d595990b",
                "sha256:87e9df830022488e235dd601478c15ad73a0389628588ba0b028cb74eb72fed8",
                "sha256:8f9a542c979df62098ae9c58b19e03ad3df1c9d8c6895d96c0d51da17b243b1c",
                "sha256:8fec441f5adcf81dd240a5fe78e3d83767999771630b5ddfc5867827a34fa3d3",
                "sha256:9a03e16e55465177d416699331b0f3564138f1807ecc5f2de9d55d8f188d08c7",
                "sha256:ba30a896166f0fee83183cec913298151b73164160d965af2e93a20bbd2ab605",
                "sha256:c17d98799f32e3f55f181f19dd2021d762eb38fdd381b4a748b9f5a36738e935",
                "sha256:c522392acc5e962bcac3b22b9592493ffd06d1fc5d755954e6be9f4990de932b",
                "sha256:d0f9bd1fd919134d459d8abf954f63886745f4660ef66480b9d753a7c9d40927",
                "sha256:d18d7f18a47de6863cd480734613502904611730f8def45fc52a5d97503e5101",
                "sha256:d31481ccf4694a8416b681544c23bd271f5a123162ab603c7d7d2dd7dd901a07",
                "sha256:e3e7065cbdabe6183ab82199d7a4f6b3ba0a438c5a512a68559846ccb76a78ec",
                "sha256:eed82cdf79cd7f0232e2fdc1ad05b06a5e102a43e331f7d041e5f0e0a34a51c4",
                "sha256:f970663fa4f7e80401a7b0cbeec00fa801bf0287d93d48368fc3e6fa32716245",
                "sha256:f9b2fdca47dc855516b2d66eef3c39f2672cbf7e7a42e7e67ad2cbfcd6ba107d"
            ],
            "index": "pypi",
            "markers": "python_version >= '3.8'",
            "version": "==4.0.0"
        }
    }
}<|MERGE_RESOLUTION|>--- conflicted
+++ resolved
@@ -1,11 +1,7 @@
 {
     "_meta": {
         "hash": {
-<<<<<<< HEAD
-            "sha256": "ab8711457f90aa40b0797760b5e9e0e7d280c530f0282c381f85edba479000b9"
-=======
             "sha256": "4e14126f56f4711d622155eaa22594588ab2007f3290e3a775ca9c663c8cd590"
->>>>>>> 9cb24f72
         },
         "pipfile-spec": 6,
         "requires": {
@@ -75,6 +71,7 @@
                 "sha256:fbe188b878313d01b7718390f31528be4010fed1faa798c5a1d0469c9c48c369"
             ],
             "index": "pypi",
+            "markers": "python_version >= '3.7'",
             "version": "==4.1.2"
         },
         "billiard": {
@@ -358,10 +355,7 @@
                 "sha256:b5bb1d11b2518a5f91372a282f24662f58f66749666b0a286ab057029f728080"
             ],
             "index": "pypi",
-<<<<<<< HEAD
-=======
             "markers": "python_version >= '3.10'",
->>>>>>> 9cb24f72
             "version": "==5.0.2"
         },
         "django-cors-headers": {
@@ -370,6 +364,7 @@
                 "sha256:0bf65ef45e606aff1994d35503e6b677c0b26cafff6506f8fd7187f3be840207"
             ],
             "index": "pypi",
+            "markers": "python_version >= '3.8'",
             "version": "==4.3.1"
         },
         "django-debug-toolbar": {
@@ -387,6 +382,7 @@
                 "sha256:eb63f58c9f218e1a7d064d17a70751f528ed4e1d35547fdade9aaf4cd103fd08"
             ],
             "index": "pypi",
+            "markers": "python_version >= '3.6'",
             "version": "==3.14.0"
         },
         "drf-extra-fields": {
@@ -395,6 +391,7 @@
                 "sha256:d7e58b8f60432233328b8a64831e50ea5d05932d3cb63ade8fe66c0d3d21ac5b"
             ],
             "index": "pypi",
+            "markers": "python_version >= '3.7'",
             "version": "==3.7.0"
         },
         "filetype": {
@@ -601,6 +598,7 @@
                 "sha256:e1ac7b3dc550ee80e602e71c1d168002f062e49f1b11e26a36264dafd4df2ef8"
             ],
             "index": "pypi",
+            "markers": "python_version >= '3.8'",
             "version": "==3.5.2"
         },
         "markupsafe": {
@@ -682,9 +680,6 @@
                 "sha256:e1ebe3f41d152d7cb7c265349fdb7f1eca86ccb0ca24a90036cde48e00ceb2ab"
             ],
             "index": "pypi",
-<<<<<<< HEAD
-            "version": "==2.2.4"
-=======
             "markers": "python_version >= '3.8'",
             "version": "==2.2.4"
         },
@@ -695,7 +690,6 @@
             ],
             "markers": "python_version >= '3.7'",
             "version": "==23.2"
->>>>>>> 9cb24f72
         },
         "pillow": {
             "hashes": [
@@ -769,6 +763,7 @@
                 "sha256:fe4c15f6c9285dc54ce6553a3ce908ed37c8f3825b5a51a15c91442bb955b868"
             ],
             "index": "pypi",
+            "markers": "python_version >= '3.8'",
             "version": "==10.2.0"
         },
         "platformdirs": {
@@ -895,10 +890,6 @@
             "hashes": [
                 "sha256:2a29735ea9c18baf14b448846bde5a48030ed267578472d8955cd0e7443a9812",
                 "sha256:328171f4e3623139da4983451950b28e95ac706e13f3f2630a879749e7a8b319"
-<<<<<<< HEAD
-            ],
-            "version": "==2024.1"
-=======
             ],
             "version": "==2024.1"
         },
@@ -942,7 +933,6 @@
             ],
             "markers": "python_version >= '2.7' and python_version not in '3.0, 3.1, 3.2, 3.3'",
             "version": "==1.16.0"
->>>>>>> 9cb24f72
         },
         "sqlparse": {
             "hashes": [
@@ -1007,8 +997,6 @@
             ],
             "index": "pypi",
             "version": "==2.0.24"
-<<<<<<< HEAD
-=======
         },
         "vine": {
             "hashes": [
@@ -1024,7 +1012,6 @@
                 "sha256:72ea0c06399eb286d978fdedb6923a9eb47e1c486ce63e9b4e64fc18303972b5"
             ],
             "version": "==0.2.13"
->>>>>>> 9cb24f72
         },
         "whitenoise": {
             "hashes": [
@@ -1032,6 +1019,7 @@
                 "sha256:b1f9db9bf67dc183484d760b99f4080185633136a273a03f6436034a41064146"
             ],
             "index": "pypi",
+            "markers": "python_version >= '3.8'",
             "version": "==6.6.0"
         }
     },
@@ -1062,10 +1050,7 @@
                 "sha256:faf2ee02e6612577ba0181f4347bcbcf591eb122f7841ae5ba233d12c39dcb4d"
             ],
             "index": "pypi",
-<<<<<<< HEAD
-=======
-            "markers": "python_version >= '3.8'",
->>>>>>> 9cb24f72
+            "markers": "python_version >= '3.8'",
             "version": "==24.2.0"
         },
         "click": {
@@ -1082,6 +1067,7 @@
                 "sha256:a6dfbb75e03252917f2473ea9653f7cd799c3064e54d4c8140044c5c065f53c3"
             ],
             "index": "pypi",
+            "markers": "python_full_version >= '3.8.1'",
             "version": "==7.0.0"
         },
         "gunicorn": {
@@ -1090,6 +1076,7 @@
                 "sha256:88ec8bff1d634f98e61b9f65bc4bf3cd918a90806c6f5c48bc5603849ec81033"
             ],
             "index": "pypi",
+            "markers": "python_version >= '3.5'",
             "version": "==21.2.0"
         },
         "iniconfig": {
@@ -1106,6 +1093,7 @@
                 "sha256:8ca5e72a8d85860d5a3fa69b8745237f2939afe12dbf656afbcb47fe72d947a6"
             ],
             "index": "pypi",
+            "markers": "python_full_version >= '3.8.0'",
             "version": "==5.13.2"
         },
         "mccabe": {
@@ -1147,6 +1135,7 @@
                 "sha256:f5ac9a4eeb1ec0f1ccdc6f326bcdb464de5f80eb07fb38b5ddd7b0de6bc61e55"
             ],
             "index": "pypi",
+            "markers": "python_version >= '3.8'",
             "version": "==1.8.0"
         },
         "mypy-extensions": {
@@ -1180,8 +1169,6 @@
             ],
             "markers": "python_version >= '3.8'",
             "version": "==4.2.0"
-<<<<<<< HEAD
-=======
         },
         "pluggy": {
             "hashes": [
@@ -1190,7 +1177,6 @@
             ],
             "markers": "python_version >= '3.8'",
             "version": "==1.4.0"
->>>>>>> 9cb24f72
         },
         "pycodestyle": {
             "hashes": [
