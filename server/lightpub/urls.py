"""
URL configuration for lightpub project.

The `urlpatterns` list routes URLs to views. For more information please see:
    https://docs.djangoproject.com/en/5.0/topics/http/urls/
Examples:
Function views
    1. Add an import:  from my_app import views
    2. Add a URL to urlpatterns:  path('', views.home, name='home')
Class-based views
    1. Add an import:  from other_app.views import Home
    2. Add a URL to urlpatterns:  path('', Home.as_view(), name='home')
Including another URLconf
    1. Import the include() function: from django.urls import include, path
    2. Add a URL to urlpatterns:  path('blog/', include('blog.urls'))
"""

from django.contrib import admin
from django.urls import include, path

from api.views.webfinger import WebFingerAcctView

urlpatterns = [
    path("admin/", admin.site.urls),
    path("api/", include("api.urls")),
<<<<<<< HEAD
    path("", include("web.urls")),
=======
    path(".well-known/webfinger", WebFingerAcctView.as_view(), name="web-finger-acct"),
>>>>>>> 19d3ab79
]<|MERGE_RESOLUTION|>--- conflicted
+++ resolved
@@ -23,9 +23,6 @@
 urlpatterns = [
     path("admin/", admin.site.urls),
     path("api/", include("api.urls")),
-<<<<<<< HEAD
+    path(".well-known/webfinger", WebFingerAcctView.as_view(), name="web-finger-acct"),
     path("", include("web.urls")),
-=======
-    path(".well-known/webfinger", WebFingerAcctView.as_view(), name="web-finger-acct"),
->>>>>>> 19d3ab79
 ]